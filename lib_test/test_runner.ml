--- conflicted
+++ resolved
@@ -47,38 +47,14 @@
 (* Tuple of string URI and the decoded version *)
 let uri_encodes = [
   "https://user:pass@foo.com:123/wh/at/ever?foo=1&bar=5#5",
-<<<<<<< HEAD
    (Uri.make ~scheme:"https" ~userinfo:"user:pass" ~host:"foo.com"
       ~port:123 ~path:"/wh/at/ever" ~query:["foo","1";"bar","5"] ~fragment:"5" ());
   "http://foo.com", (Uri.make ~scheme:"http" ~host:"foo.com" ());
   "http://foo%21.com", (Uri.make ~scheme:"http" ~host:"foo!.com" ());
   "/wh/at/ev/er", (Uri.make ~path:"/wh/at/ev/er" ());
   "/wh/at%21/ev%20/er", (Uri.make ~path:"/wh/at!/ev /er" ());
-=======
-  { Uri.scheme=Some "https"; userinfo=Some "user:pass"; host=Some "foo.com";
-    port=Some 123; path="/wh/at/ever"; query=Some "foo=1&bar=5"; fragment=Some "5" };
-
-  "http://foo.com",
-  { Uri.scheme=Some "http"; userinfo=None; host=Some "foo.com"; port=None; path="";
-    query=None; fragment=None };
-
-  "http://foo%21.com",
-  { Uri.scheme=Some "http"; userinfo=None; host=Some "foo!.com"; port=None; path="";
-    query=None; fragment=None };
-
-  "/wh/at/ev/er",
-  { Uri.scheme=None; userinfo=None; host=None; port=None; path="/wh/at/ev/er";
-    query=None; fragment=None };
-
-  "/wh/at%21/ev%20/er",
-  { Uri.scheme=None; userinfo=None; host=None; port=None; path="/wh/at!/ev /er";
-    query=None; fragment=None };
-
   "http://%5Bdead%3Abeef%3A%3Adead%3A0%3Abeaf%5D",
-  { Uri.scheme=Some "http"; userinfo=None; 
-    host=Some "[dead:beef::dead:0:beaf]";
-    port=None; path=""; query=None; fragment=None };
->>>>>>> b0d2c0ab
+    (Uri.make ~scheme:"http" ~host:"[dead:beef::dead:0:beaf]" ())
 ]
 
 let map_pcts_tests size name test args =
