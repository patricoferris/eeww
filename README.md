# `lockfree` — Lock-free data structures for Multicore OCaml
--------------------------------------------------------

A collection of Concurrent Lockfree Data Structures for OCaml 5. It contains:

<<<<<<< HEAD
* [Chase-Lev Work-Stealing Queue](src/ws_deque.mli)
* [SPSC Queue](src/spsc_queue.mli) Simple single-producer single-consumer fixed-size queue. Thread-safe as long as at most one thread acts as producer and at most one as consumer at any single point in time. 
* [MPMC Queue](src/mpmc_queue.mli) Multi-producer, multi-consumer fixed-size queue. Optimised for high number of threads.
=======
* [Chase-Lev Work-Stealing Deque](src/ws_deque.mli) Single-producer, multi-consumer dynamic-size double-ended queue (deque) (see [Dynamic circular work-stealing deque](https://dl.acm.org/doi/10.1145/1073970.1073974) and [Correct and efficient work-stealing for weak memory models](https://dl.acm.org/doi/abs/10.1145/2442516.2442524)). Ideal for throughput-focused scheduling using per-core work distribution. Note, [pop] and [steal] follow different ordering (respectively LIFO and FIFO) and have different linearization contraints.

* [SPSC Queue](src/spsc_queue.mli) Simple single-producer single-consumer fixed-size queue. Thread-safe as long as at most one thread acts as producer and at most one as consumer at any single point in time.
>>>>>>> 80d2c837

## Usage

lockfree cam be installed from `opam`: `opam install lockfree`. Sample usage of
`Ws_deque` is illustrated below.

```ocaml
module Ws_deque = Ws_deque.M

let q = Ws_deque.create ()

let () = Ws_deque.push q 100

let () = assert (Ws_deque.pop q = 100)
```

## Contributing

Contributions of more lockfree data structures appreciated! Please create
issues/PRs to this repo.<|MERGE_RESOLUTION|>--- conflicted
+++ resolved
@@ -3,15 +3,11 @@
 
 A collection of Concurrent Lockfree Data Structures for OCaml 5. It contains:
 
-<<<<<<< HEAD
-* [Chase-Lev Work-Stealing Queue](src/ws_deque.mli)
-* [SPSC Queue](src/spsc_queue.mli) Simple single-producer single-consumer fixed-size queue. Thread-safe as long as at most one thread acts as producer and at most one as consumer at any single point in time. 
-* [MPMC Queue](src/mpmc_queue.mli) Multi-producer, multi-consumer fixed-size queue. Optimised for high number of threads.
-=======
 * [Chase-Lev Work-Stealing Deque](src/ws_deque.mli) Single-producer, multi-consumer dynamic-size double-ended queue (deque) (see [Dynamic circular work-stealing deque](https://dl.acm.org/doi/10.1145/1073970.1073974) and [Correct and efficient work-stealing for weak memory models](https://dl.acm.org/doi/abs/10.1145/2442516.2442524)). Ideal for throughput-focused scheduling using per-core work distribution. Note, [pop] and [steal] follow different ordering (respectively LIFO and FIFO) and have different linearization contraints.
 
 * [SPSC Queue](src/spsc_queue.mli) Simple single-producer single-consumer fixed-size queue. Thread-safe as long as at most one thread acts as producer and at most one as consumer at any single point in time.
->>>>>>> 80d2c837
+
+* [MPMC Queue](src/mpmc_queue.mli) Multi-producer, multi-consumer fixed-size queue. Optimised for high number of threads.
 
 ## Usage
 
