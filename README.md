# `lockfree` — Lock-free data structures for Multicore OCaml
--------------------------------------------------------

A collection of Concurrent Lockfree Data Structures for OCaml 5. It contains:

* [Chase-Lev Work-Stealing Deque](src/ws_deque.mli) Single-producer, multi-consumer dynamic-size double-ended queue (deque) (see [Dynamic circular work-stealing deque](https://dl.acm.org/doi/10.1145/1073970.1073974) and [Correct and efficient work-stealing for weak memory models](https://dl.acm.org/doi/abs/10.1145/2442516.2442524)). Ideal for throughput-focused scheduling using per-core work distribution. Note, [pop] and [steal] follow different ordering (respectively LIFO and FIFO) and have different linearization contraints.

* [SPSC Queue](src/spsc_queue.mli) Simple single-producer single-consumer fixed-size queue. Thread-safe as long as at most one thread acts as producer and at most one as consumer at any single point in time.

<<<<<<< HEAD
* [MPMC Relaxed Queue](src/mpmc_relaxed_queue.mli) Multi-producer, multi-consumer, fixed-size relaxed queue. Optimised for high number of threads. Not strictly FIFO. Note, it exposes two interfaces: a lockfree and a non-lockfree (albeit more practical) one. See the mli for discussion. 

=======
* [MPSC Queue](src/mpsc_queue.mli) A multi-producer, single-consumer, thread-safe queue without support for cancellation. This makes a good data structure for a scheduler's run queue. It is used in [Eio](https://github.com/ocaml-multicore/eio). It is a single consumer version of the queue described in [Implementing lock-free queues](https://people.cs.pitt.edu/~jacklange/teaching/cs2510-f12/papers/implementing_lock_free.pdf).
>>>>>>> 1df80e93


## Usage

lockfree cam be installed from `opam`: `opam install lockfree`. Sample usage of
`Ws_deque` is illustrated below.

```ocaml
module Ws_deque = Ws_deque.M

let q = Ws_deque.create ()

let () = Ws_deque.push q 100

let () = assert (Ws_deque.pop q = 100)
```

## Contributing

Contributions of more lockfree data structures appreciated! Please create
issues/PRs to this repo.<|MERGE_RESOLUTION|>--- conflicted
+++ resolved
@@ -7,12 +7,9 @@
 
 * [SPSC Queue](src/spsc_queue.mli) Simple single-producer single-consumer fixed-size queue. Thread-safe as long as at most one thread acts as producer and at most one as consumer at any single point in time.
 
-<<<<<<< HEAD
-* [MPMC Relaxed Queue](src/mpmc_relaxed_queue.mli) Multi-producer, multi-consumer, fixed-size relaxed queue. Optimised for high number of threads. Not strictly FIFO. Note, it exposes two interfaces: a lockfree and a non-lockfree (albeit more practical) one. See the mli for discussion. 
+* [MPMC Relaxed Queue](src/mpmc_relaxed_queue.mli) Multi-producer, multi-consumer, fixed-size relaxed queue. Optimised for high number of threads. Not strictly FIFO. Note, it exposes two interfaces: a lockfree and a non-lockfree (albeit more practical) one. See the mli for details. 
 
-=======
 * [MPSC Queue](src/mpsc_queue.mli) A multi-producer, single-consumer, thread-safe queue without support for cancellation. This makes a good data structure for a scheduler's run queue. It is used in [Eio](https://github.com/ocaml-multicore/eio). It is a single consumer version of the queue described in [Implementing lock-free queues](https://people.cs.pitt.edu/~jacklange/teaching/cs2510-f12/papers/implementing_lock_free.pdf).
->>>>>>> 1df80e93
 
 
 ## Usage
