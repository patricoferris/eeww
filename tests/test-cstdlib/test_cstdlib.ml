(*
 * Copyright (c) 2013 Jeremy Yallop.
 *
 * This file is distributed under the terms of the MIT License.
 * See the file LICENSE for details.
 *)

open OUnit2
open Ctypes
open Unsigned
open Foreign


module Common_tests(S : Cstubs.FOREIGN with type 'a result = 'a
                                        and type 'a return = 'a) =
struct
  module M = Functions.Stubs(S)
  open M

  (*
    Call the functions

       int isisalnum(int)
       int isisalpha(int)
       int isiscntrl(int)
       int isisdigit(int)
       int isisgraph(int)
       int isislower(int)
       int isisprint(int)
       int isispunct(int)
       int isisspace(int)
       int isisupper(int)
       int isisxdigit(int)
  *)
  let test_isX_functions _ =
    begin
      assert_bool "" (isalnum 'a');
      assert_bool "" (not (isalnum ' '));

      assert_bool "" (isalpha 'x');
      assert_bool "" (not (isalpha ';'));

      assert_bool "" (iscntrl '\r');
      assert_bool "" (not (iscntrl 'a'));

      assert_bool "" (isdigit '2');
      assert_bool "" (not (isdigit 'a'));

      assert_bool "" (isgraph '?');
      assert_bool "" (not (isgraph ' '));

      assert_bool "" (islower 's');
      assert_bool "" (not (islower 'S'));

      assert_bool "" (isprint ' ');
      assert_bool "" (not (isprint '\b'));

      assert_bool "" (ispunct '.');
      assert_bool "" (not (ispunct 'a'));

      assert_bool "" (isspace '\t');
      assert_bool "" (not (isspace '~'));

      assert_bool "" (isupper 'X');
      assert_bool "" (not (isupper 'x'));

      assert_bool "" (isxdigit 'f');
      assert_bool "" (not (isxdigit 'g'));
    end


  (*
    Call the functions

      char *strchr(const char *str, int c);
      int strcmp(const char *str1, const char *str2);
  *)
  let test_string_functions _ =
    assert_equal "efg" (strchr "abcdefg" (Char.code 'e'))
      ~printer:(fun x -> x);

    (* non-word-aligned pointers do not trigger exceptions *)
    assert_equal "defg" (strchr "abcdefg" (Char.code 'd'));

    assert_bool "strcmp('abc', 'def') < 0"
      (strcmp "abc" "def" < 0);

    assert_bool "strcmp('def', 'abc') > 0"
      (strcmp "def" "abc" > 0);

    assert_bool "strcmp('abc', 'abc') == 0"
      (strcmp "abc" "abc" = 0);

    let p1 = allocate int 10 and p2 = allocate int 20 in
    assert_bool "memcmp(&10, &20) < 0"
      (memcmp (to_voidp p1) (to_voidp p2) (Size_t.of_int (sizeof int)) < 0);

    let p = allocate_n uchar ~count:12 in
    let i = 44 in
    let u = UChar.of_int i in begin
      ignore (memset (to_voidp p) i (Size_t.of_int 12));
      for i = 0 to 11 do
        assert_equal u !@(p +@ i)
      done
    end


  (*
    Call the function

       void qsort(void *base, size_t nmemb, size_t size,
                  int(*compar)(const void *, const void *));
  *)
  let test_qsort _ =
    let sortby (type a) (typ : a typ) (f : a -> a -> int) (l : a list) =
      let open CArray in
      let open Size_t in
      let arr = of_list typ l in
      let len = of_int (length arr) in
      let size = of_int (sizeof typ) in
      let cmp xp yp =
        let x = !@(from_voidp typ xp)
        and y = !@(from_voidp typ yp) in
        f x y
      in
      let () = qsort (to_voidp (start arr)) len size cmp in
      let _ = Ctypes_memory_stubs.use_value cmp in
      to_list arr
      in

      assert_equal
        [5; 4; 3; 2; 1]
        (sortby int (fun x y -> - (compare x y)) [3; 4; 1; 2; 5]);

      assert_equal
        ['o'; 'q'; 'r'; 's'; 't']
        (sortby char compare ['q'; 's'; 'o'; 'r'; 't'])


  (*
    Call the function

       void *bsearch(const void *key, const void *base,
                     size_t nmemb, size_t size,
                     int (*compar)(const void *, const void *));
  *)
  let test_bsearch _ =
    let module M = struct
      (*
        struct mi {
           int nr;
           char *name;
        } months[] = {
           { 1, "jan" }, { 2, "feb" }, { 3, "mar" }, { 4, "apr" },
           { 5, "may" }, { 6, "jun" }, { 7, "jul" }, { 8, "aug" },
           { 9, "sep" }, {10, "oct" }, {11, "nov" }, {12, "dec" }
        };
      *)
      type mi
      let mi = structure "mi"
      let (-:) ty label = field mi label ty
      let mr   = int      -: "mr"
      let name = ptr char -: "name"
      let () = seal (mi : mi structure typ)

    let of_string : string -> char carray =
      fun s ->
        CArray.from_ptr (coerce string (ptr char) s) (String.length s)

    let as_string : char ptr -> string =
      coerce (ptr char) string

    let mkmi n s =
      let m = make mi in
      setf m mr n;
      setf m name (CArray.start s);
      m

    let cmpi m1 m2 =
      let mi1 = from_voidp mi m1 in
      let mi2 = from_voidp mi m2 in
<<<<<<< HEAD
      Stdlib.compare
=======
      compare
>>>>>>> acf2e352
        (as_string (!@(mi1 |-> name)))
        (as_string (!@(mi2 |-> name)))

    let jan = of_string "jan"
    let feb = of_string "feb"
    let mar = of_string "mar"
    let apr = of_string "apr"
    let may = of_string "may"
    let jun = of_string "jun"
    let jul = of_string "jul"
    let aug = of_string "aug"
    let sep = of_string "sep"
    let oct = of_string "oct"
    let nov = of_string "nov"
    let dec = of_string "dec"

    let months = CArray.of_list mi [
      mkmi 1 jan;
      mkmi 2 feb;
      mkmi 3 mar;
      mkmi 4 apr;
      mkmi 5 may;
      mkmi 6 jun;
      mkmi 7 jul;
      mkmi 8 aug;
      mkmi 9 sep;
      mkmi 10 oct;
      mkmi 11 nov;
      mkmi 12 dec;
    ]

    let () = qsort
      (to_voidp (CArray.start months))
      (Size_t.of_int (CArray.length months))
      (Size_t.of_int (sizeof mi))
      cmpi

    let search : mi structure -> mi structure carray -> mi structure option
      = fun key array ->
        let len = Size_t.of_int (CArray.length array) in
        let size = Size_t.of_int (sizeof mi) in
        let r : unit ptr =
          bsearch
            (to_voidp (addr key))
            (to_voidp (CArray.start array))
            len size cmpi in
        if r = null then None
        else Some (!@(from_voidp mi r))

    let find_month_by_name : char carray -> mi structure option =
      fun s -> search (mkmi 0 s) months

    let () = match find_month_by_name dec with
        Some m -> assert_equal 12 (getf m mr)
      | _ -> assert false

    let () = match find_month_by_name feb with
        Some m -> assert_equal 2 (getf m mr)
      | _ -> assert false

    let () = match find_month_by_name jan with
        Some m -> assert_equal 1 (getf m mr)
      | _ -> assert false

    let () = match find_month_by_name may with
        Some m -> assert_equal 5 (getf m mr)
      | _ -> assert false

    let missing = of_string "missing"
    let () =
      assert_equal None (find_month_by_name missing)

    let empty = of_string ""
    let () =
      assert_equal None (find_month_by_name empty)

    let _ = Ctypes_memory_stubs.use_value
      [jan; feb; mar; apr; may; jun;
       jul; aug; sep; oct; nov; dec]
    end in ()
end

(*
  Call the functions

     div_t div(int numerator, int denominator)

  where div_t is defined as follows:

    typedef struct
      {
        int quot;			/* Quotient.  */
        int rem;			/* Remainder.  */
      } div_t;
*)
let test_div _ =
  let module M = struct
    type div_t
    let div_t : div_t structure typ = structure "div_t"
    let (-:) ty label = field div_t label ty
    let quot = int -: "quot"
    let rem  = int -: "rem"
    let () = seal div_t

    let div = foreign "div" (int @-> int @-> returning div_t)

    let test ~num ~dem ~quotient ~remainder =
      let v = div num dem in
      let () = assert_equal quotient (getf v quot) in
      let () = assert_equal remainder (getf v rem) in
      ()

    let () = test ~num:10 ~dem:2 ~quotient:5 ~remainder:0

    let () = test ~num:11 ~dem:2 ~quotient:5 ~remainder:1
  end in ()


module Foreign_tests = Common_tests(Tests_common.Foreign_binder)
module Stub_tests = Common_tests(Generated_bindings)


let suite = "C standard library tests" >:::
  ["test isX functions (foreign)"
    >:: Foreign_tests.test_isX_functions;

   "test isX functions (stubs)"
    >:: Stub_tests.test_isX_functions;

   "test string function (foreign)"
    >:: Foreign_tests.test_string_functions;

   "test string function (stubs)"
    >:: Stub_tests.test_string_functions;

   "test div function"
    >:: test_div;

   "test qsort function (foreign)"
    >:: Foreign_tests.test_qsort;

   "test qsort function (stubs)"
    >:: Stub_tests.test_qsort;

   "test bsearch function (foreign)"
    >:: Foreign_tests.test_bsearch;

   "test bsearch function (stubs)"
    >:: Stub_tests.test_bsearch;
  ]


let _ =
  run_test_tt_main suite<|MERGE_RESOLUTION|>--- conflicted
+++ resolved
@@ -179,11 +179,7 @@
     let cmpi m1 m2 =
       let mi1 = from_voidp mi m1 in
       let mi2 = from_voidp mi m2 in
-<<<<<<< HEAD
-      Stdlib.compare
-=======
       compare
->>>>>>> acf2e352
         (as_string (!@(mi1 |-> name)))
         (as_string (!@(mi2 |-> name)))
 
