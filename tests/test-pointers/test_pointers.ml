(*
 * Copyright (c) 2013 Jeremy Yallop.
 *
 * This file is distributed under the terms of the MIT License.
 * See the file LICENSE for details.
 *)

[@@@ocaml.warning "-6"]

open OUnit2
open Ctypes
open Foreign

[@@@warning "-6"]

let testlib = Dl.(dlopen ~filename:"../clib/clib.so" ~flags:[RTLD_NOW])

module Common_tests(S : Cstubs.FOREIGN with type 'a result = 'a
                                        and type 'a return = 'a) =
struct
  module M = Functions.Stubs(S)
  open M

  (*
    Test passing various types of pointers to a function.
  *)
  let test_passing_pointers _ =
    assert_equal ~msg:"Passing pointers to various numeric types"
      ~printer:string_of_int
      (1 + 2 + 3 + 4 + 5 + 6 + 7 + 8 + 9 + 10 +
       11 + 12 + 13 + 14 + 15 + 16 + 17 + 18 + 19 + 20)
      (let open Signed in
       let open Unsigned in
       accept_pointers
         (allocate float 1.0)
         (allocate double 2.0)
         (allocate short 3)
         (allocate int 4)
         (allocate long (Long.of_int 5))
         (allocate llong (LLong.of_int 6))
         (allocate nativeint 7n)
         (allocate int8_t 8)
         (allocate int16_t 9)
         (allocate int32_t 10l)
         (allocate int64_t 11L)
         (allocate uint8_t (UInt8.of_int 12))
         (allocate uint16_t (UInt16.of_int 13))
         (allocate uint32_t (UInt32.of_int 14))
         (allocate uint64_t (UInt64.of_int 15))
         (allocate size_t (Size_t.of_int 16))
         (allocate ushort (UShort.of_int 17))
         (allocate uint (UInt.of_int 18))
         (allocate ulong (ULong.of_int 19))
         (allocate ullong (ULLong.of_int 20)))

  (*
    Test passing pointers to pointers.
  *)
  let test_passing_pointers_to_pointers _ =
    let p = allocate int 1
    and pp = allocate (ptr int) (allocate int 2)
    and ppp = allocate (ptr (ptr int)) (allocate (ptr int) (allocate int 3))
    and pppp = allocate (ptr (ptr (ptr int)))
      (allocate (ptr (ptr int)) (allocate (ptr int) (allocate int 4))) in

    assert_equal ~msg:"Passing pointers to pointers"
<<<<<<< HEAD
      Stdlib.(1 + 2 + 3 + 4)
=======
      (1 + 2 + 3 + 4)
>>>>>>> acf2e352
      (accept_pointers_to_pointers p pp ppp pppp)


  (*
    Passing a callback that accepts pointers as arguments.
  *)
  let test_callback_receiving_pointers _ =
    assert_equal 7
      (passing_pointers_to_callback (fun lp rp -> !@lp + !@rp))


  (*
    Passing a callback that returns a pointer.
  *)
  let test_callback_returning_pointers _ =
    let p = allocate int 17 in
    begin
      assert_equal 17 !@p;

      assert_equal 56
        (accepting_pointer_from_callback (fun x y -> p <-@ (x * y); p));

      assert_equal 12 !@p
    end


  (*
    Test passing a pointer-to-a-function-pointer as an argument.
  *)
  let test_passing_pointer_to_function_pointer _ =
    assert_equal ~printer:string_of_int
      5 (accepting_pointer_to_function_pointer 
           (allocate (funptr (int @-> int @-> returning int)) ( / )))



  (*
    Test returning a pointer to a function pointer
  *)
  let test_callback_returning_pointer_to_function_pointer _ =
    assert_equal
      10 (!@(returning_pointer_to_function_pointer ()) 2 5)


  (*
    Test bindings for malloc, realloc and free.
  *)
  let test_allocation _ =
    let open Unsigned in

    let pointer = malloc (Size_t.of_int (sizeof int)) in
      let int_pointer = from_voidp int pointer in
      int_pointer <-@ 17;
      assert_equal !@int_pointer 17;
      int_pointer <-@ -3;
      assert_equal !@int_pointer (-3);

      let pointer' = realloc pointer (Size_t.of_int (20 * sizeof int)) in
      assert_bool "realloc succeeded" (pointer' <> null);
      let int_pointer = from_voidp int pointer' in

      assert_equal ~msg:"realloc copied the existing data over"
        !@int_pointer (-3);

      for i = 0 to 19 do
        (int_pointer +@ i) <-@ i
      done;

      for i = 0 to 19 do
        assert_equal i !@(int_pointer +@ i)
      done;

      free pointer'


  (*
    Test a function that returns the address of a global variable.
  *)
  let test_reading_returned_global _ =
    assert_equal (!@(return_global_address ())) 100


  (*
    Test a function that returns a pointer passed as argument.
  *)
  let test_passing_pointer_through _ =
    let p1 = allocate int 25 in
    let p2 = allocate int 32 in
    let rv = pass_pointer_through p1 p2 10 in
    assert_equal !@rv !@p1;
    assert_equal 25 !@rv;
    let rv = pass_pointer_through p1 p2 (-10) in
    assert_equal !@rv !@p2;
    assert_equal 32 !@rv;
    let p3 = p1 +@ 1 in
    let rv = pass_pointer_through p3 p1 1 in
    assert_bool
      "pointer with (positive) offset successfully passed through"
      (ptr_compare rv p3 = 0);
    assert_bool
      "pointer with positive computed offset compares greater than original"
      (ptr_compare p1 p3 < 0);
    assert_bool
      "pointer with positive computed offset compares greater than original"
      (ptr_compare p3 p1 > 0);
    assert_bool
      "returned pointer with positive computed offset compares greater than original"
      (ptr_compare p1 rv < 0);
    assert_bool
      "returned pointer with positive computed offset compares greater than original"
      (ptr_compare rv p1 > 0);
    assert_equal !@(rv -@ 1) !@(p3 -@ 1);
    let p4 = p1 -@ 1 in
    let rv = pass_pointer_through p1 p4 (-1) in
    assert_bool
      "pointer with (negative) offset successfully passed through"
      (ptr_compare rv p4 = 0);
    assert_bool
      "pointer with negative computed offset compares less than original"
      (ptr_compare p1 p4 > 0);
    assert_bool
      "pointer with negative computed offset compares less than original"
      (ptr_compare p4 p1 < 0);
    assert_bool
      "returned pointer with negative computed offset compares greater than original"
      (ptr_compare p1 rv > 0);
    assert_bool
      "returned pointer with negative computed offset compares greater than original"
      (ptr_compare rv p1 < 0)
end


(*
  Tests for reading and writing primitive values through pointers.
*)
let test_pointer_assignment_with_primitives _ =
  let open Signed in
  let open Unsigned in
  let p_char = allocate char '1'
  and p_uchar = allocate uchar (UChar.of_int 2)
  and p_bool = allocate bool false
  and p_schar = allocate schar 3
  and p_float = allocate float 4.0
  and p_double = allocate double 5.0
  and p_short = allocate short 6
  and p_int = allocate int 7
  and p_long = allocate long (Long.of_int 8)
  and p_llong = allocate llong (LLong.of_int 9)
  and p_nativeint = allocate nativeint 10n
  and p_int8_t = allocate int8_t 11
  and p_int16_t = allocate int16_t 12
  and p_int32_t = allocate int32_t 13l
  and p_int64_t = allocate int64_t 14L
  and p_uint8_t = allocate uint8_t (UInt8.of_int 15)
  and p_uint16_t = allocate uint16_t (UInt16.of_int 16)
  and p_uint32_t = allocate uint32_t (UInt32.of_int 17)
  and p_uint64_t = allocate uint64_t (UInt64.of_int 18)
  and p_size_t = allocate size_t (Size_t.of_int 19)
  and p_ushort = allocate ushort (UShort.of_int 20)
  and p_uint = allocate uint (UInt.of_int 21)
  and p_ulong = allocate ulong (ULong.of_int 22)
  and p_ullong = allocate ullong (ULLong.of_int 23)
  in begin
    assert_equal '1' (!@p_char);
    assert_equal (UChar.of_int 2) (!@p_uchar);
    assert_equal false (!@p_bool);
    assert_equal 3 (!@p_schar);
    assert_equal 4.0 (!@p_float);
    assert_equal 5.0 (!@p_double);
    assert_equal 6 (!@p_short);
    assert_equal 7 (!@p_int);
    assert_equal (Long.of_int 8) (!@p_long);
    assert_equal (LLong.of_int 9) (!@p_llong);
    assert_equal 10n (!@p_nativeint);
    assert_equal 11 (!@p_int8_t);
    assert_equal 12 (!@p_int16_t);
    assert_equal 13l (!@p_int32_t);
    assert_equal 14L (!@p_int64_t);
    assert_equal (UInt8.of_int 15) (!@p_uint8_t);
    assert_equal (UInt16.of_int 16) (!@p_uint16_t);
    assert_equal (UInt32.of_int 17) (!@p_uint32_t);
    assert_equal (UInt64.of_int 18) (!@p_uint64_t);
    assert_equal (Size_t.of_int 19) (!@p_size_t);
    assert_equal (UShort.of_int 20) (!@p_ushort);
    assert_equal (UInt.of_int 21) (!@p_uint);
    assert_equal (ULong.of_int 22) (!@p_ulong);
    assert_equal (ULLong.of_int 23) (!@p_ullong);

    p_char <-@ '2';
    p_uchar <-@ (UChar.of_int 102);
    p_bool <-@ true;
    p_schar <-@ 103;
    p_float <-@ 104.0;
    p_double <-@ 105.0;
    p_short <-@ 106;
    p_int <-@ 107;
    p_long <-@ (Long.of_int 108);
    p_llong <-@ (LLong.of_int 109);
    p_nativeint <-@ 110n;
    p_int8_t <-@ 111;
    p_int16_t <-@ 112;
    p_int32_t <-@ 113l;
    p_int64_t <-@ 114L;
    p_uint8_t <-@ (UInt8.of_int 115);
    p_uint16_t <-@ (UInt16.of_int 116);
    p_uint32_t <-@ (UInt32.of_int 117);
    p_uint64_t <-@ (UInt64.of_int 118);
    p_size_t <-@ (Size_t.of_int 119);
    p_ushort <-@ (UShort.of_int 120);
    p_uint <-@ (UInt.of_int 121);
    p_ulong <-@ (ULong.of_int 122);
    p_ullong <-@ (ULLong.of_int 123);

    assert_equal '2' (!@p_char);
    assert_equal (UChar.of_int 102) (!@p_uchar);
    assert_equal true (!@p_bool);
    assert_equal 103 (!@p_schar);
    assert_equal 104.0 (!@p_float);
    assert_equal 105.0 (!@p_double);
    assert_equal 106 (!@p_short);
    assert_equal 107 (!@p_int);
    assert_equal (Long.of_int 108) (!@p_long);
    assert_equal (LLong.of_int 109) (!@p_llong);
    assert_equal 110n (!@p_nativeint);
    assert_equal 111 (!@p_int8_t);
    assert_equal 112 (!@p_int16_t);
    assert_equal 113l (!@p_int32_t);
    assert_equal 114L (!@p_int64_t);
    assert_equal (UInt8.of_int 115) (!@p_uint8_t);
    assert_equal (UInt16.of_int 116) (!@p_uint16_t);
    assert_equal (UInt32.of_int 117) (!@p_uint32_t);
    assert_equal (UInt64.of_int 118) (!@p_uint64_t);
    assert_equal (Size_t.of_int 119) (!@p_size_t);
    assert_equal (UShort.of_int 120) (!@p_ushort);
    assert_equal (UInt.of_int 121) (!@p_uint);
    assert_equal (ULong.of_int 122) (!@p_ulong);
    assert_equal (ULLong.of_int 123) (!@p_ullong);
  end


(*
  Dereferencing pointers to incomplete types
*)
let test_dereferencing_pointers_to_incomplete_types _ =
  begin
    assert_raises IncompleteType
      (fun () -> !@null);

    assert_raises IncompleteType
      (fun () -> !@(from_voidp (structure "incomplete") null));

    assert_raises IncompleteType
      (fun () -> !@(from_voidp (union "incomplete") null));
  end


(*
  Writing through a pointer to an abstract type
*)
let test_writing_through_pointer_to_abstract_type _ =
  let module Array = CArray in
  let arra = Array.make int 2 in
  let arrb = Array.make int 2 in
  let absptr a =
    from_voidp (abstract
                  ~name:"absptr"
                  ~size:(2 * sizeof int)
                  ~alignment:(alignment (array 2 int)))
      (to_voidp (Array.start a)) in
  let () = begin
    arra.(0) <- 10;
    arra.(1) <- 20;
    arrb.(0) <- 30;
    arrb.(1) <- 40;
  end in
  let dest = absptr arra in
  let src = absptr arrb in
  begin
    assert_equal 10 arra.(0);
    assert_equal 20 arra.(1);
    assert_equal 30 arrb.(0);
    assert_equal 40 arrb.(1);

    dest <-@ !@src;

    assert_equal 30 arra.(0);
    assert_equal 40 arra.(1);
    assert_equal 30 arrb.(0);
    assert_equal 40 arrb.(1);

    assert_bool "pointers distinct" (dest <> src);

    assert_bool "arrays distinct" (arra <> arrb);
  end


(* 
   Test for reading and writing global values using the "foreign_value"
   function.
*)
let test_reading_and_writing_global_value _ =
  let ptr = foreign_value "global" int ~from:testlib in
  let ptr' = foreign_value "global" int ~from:testlib in
  assert_equal (!@ptr) 100;
  ptr <-@ 200;
  assert_equal (!@ptr) 200;
  assert_equal (!@ptr') 200;
  ptr' <-@ 100;
  assert_equal (!@ptr) 100;
  assert_equal (!@ptr') 100


(*
  Tests for reading a string from an address.
*)
let test_reading_strings _ =
  let p = allocate_n char 26 in begin
    StringLabels.iteri "abcdefghijklmnoprwstuvwxyz"
      ~f:(fun i c -> (p +@ i) <-@ c);
    assert_equal (string_from_ptr p 5) "abcde";
    assert_equal (string_from_ptr p 26) "abcdefghijklmnoprwstuvwxyz";
    assert_equal (string_from_ptr p 0) "";
    assert_raises (Invalid_argument "Ctypes.string_from_ptr")
      (fun () -> string_from_ptr p (-1));
  end


(*
  Tests for various aspects of pointer arithmetic.
*)
let test_pointer_arithmetic _ =
  let module Array = CArray in
  let arr = Array.of_list int [1;2;3;4;5;6;7;8] in

  (* Traverse the array using an int pointer *)
  let p = Array.start arr in
  for i = 0 to 7 do
    assert_equal !@(p +@ i) (succ i)
  done;

  let twoints = structure "s" in
  let i1 = field twoints "i" int in
  let i2 = field twoints "j" int in
  let () = seal twoints in

  (* Traverse the array using a 'struct twoints' pointer *)
  let ps = from_voidp twoints (to_voidp p) in

  for i = 0 to 3 do
    assert_equal !@((ps +@ i) |-> i1) (2 * i + 1);
    assert_equal !@((ps +@ i) |-> i2) (2 * i + 2);
  done;

  (* Traverse the array using a char pointer *)
  let pc = from_voidp char (to_voidp p) in

  for i = 0 to 7 do
    let p' = pc +@ i * sizeof int in
    assert_equal !@(from_voidp int (to_voidp p')) (succ i)
  done;

  (* Reverse traversal *)
  let pend = p +@ 7 in
  for i = 0 to 7 do
    assert_equal !@(pend -@ i) (8 - i)
  done


(*
  Test pointer comparisons.
*)
let test_pointer_comparison _ =
  let canonicalize p =
    (* Ensure that the 'pbyte_offset' component of the pointer is zero by
       writing the pointer to memory and then reading it back. *)
    let buf = allocate_n ~count:1 (ptr void) in
    buf <-@ (to_voidp p);
    !@buf
  in

  let (<) l r = ptr_compare l r < 0
  and (>) l r = ptr_compare l r > 0
  and (=) l r = ptr_compare l r = 0 in

  (* equal but not identical pointers compare equal *)
  let p = allocate int 10 in
  let p' = from_voidp int (to_voidp p) in
  assert_bool "equal but not identical poitners compare equal"
    (p = p');

  (* Canonicalization preserves ordering *)
  assert_bool "p < p+n"
    (p < (p +@ 10));

  assert_bool "canonicalize(p) < canonicalize(p+n)"
    (canonicalize p < canonicalize (p +@ 10));

  assert_bool "p > p-1"
    (p > (p -@ 1));

  assert_bool "canonicalize(p) > canonicalize(p-1)"
    (canonicalize p > canonicalize (p -@ 1));

  let s3 = structure "s3" in
  let i = field s3 "i" int in
  let j = field s3 "j" int in
  let k = field s3 "k" int in
  let () = seal s3 in

  let sp = addr (make s3) in
  let p1 = to_voidp (sp |-> i)
  and p2 = to_voidp (sp |-> j)
  and p3 = to_voidp (sp |-> k) in

  assert_bool "sp |-> i < sp |-> j"
    (p1 < p2);

  assert_bool "sp |-> i < canonicalize (sp |-> j)"
    (p1 < canonicalize p2);

  assert_bool "canonicalize (sp |-> i) < sp |-> j"
    (canonicalize p1 < p2);

  assert_bool "canonicalize (sp |-> i) < canonicalize (sp |-> j)"
    (canonicalize p1 < canonicalize p2);

  assert_bool "sp |-> i < sp |-> k"
    (p1 < p3);

  assert_bool "sp |-> i < canonicalize (sp |-> k)"
    (p1 < canonicalize p3);

  assert_bool "canonicalize (sp |-> i) < sp |-> k"
    (canonicalize p1 < p3);

  assert_bool "canonicalize (sp |-> i) < canonicalize (sp |-> k)"
    (canonicalize p1 < canonicalize p3);

  assert_bool "sp |-> j < sp |-> k"
    (p2 < p3);

  assert_bool "sp |-> j < canonicalize (sp |-> k)"
    (p2 < canonicalize p3);

  assert_bool "canonicalize (sp |-> j) < sp |-> k"
    (canonicalize p2 < p3);

  assert_bool "canonicalize (sp |-> j) < canonicalize (sp |-> k)"
    (canonicalize p2 < canonicalize p3);

  (* Canonicalization preserves equality *)
  assert_bool "canonicalization preserves equality"
    (to_voidp p = canonicalize p)


(*
  Test pointer differences.
*)
let test_pointer_differences _ =
  let canonicalize p =
    (* Ensure that the 'pbyte_offset' component of the pointer is zero by
       writing the pointer to memory and then reading it back. *)
    let buf = allocate_n ~count:1 (ptr void) in
    buf <-@ (to_voidp p);
    !@buf
  in

  let s = structure "s" in
  let (-:) ty label = field s label ty in
  let i = int           -: "i" in
  let j = array 17 char -: "j" in
  let k = double        -: "k" in
  let l = char          -: "l" in
  let () = seal s in

  let v = make s in
  let p = addr v in

  let to_charp p = from_voidp char (to_voidp p) in
  let cp = to_charp p in

  assert_equal (offsetof i) (ptr_diff cp (to_charp (p |-> i)));
  assert_equal (offsetof j) (ptr_diff cp (to_charp (p |-> j)));
  assert_equal (offsetof k) (ptr_diff cp (to_charp (p |-> k)));
  assert_equal (offsetof l) (ptr_diff cp (to_charp (p |-> l)));

  assert_equal (-offsetof i) (ptr_diff (to_charp (p |-> i)) cp);
  assert_equal (-offsetof j) (ptr_diff (to_charp (p |-> j)) cp);
  assert_equal (-offsetof k) (ptr_diff (to_charp (p |-> k)) cp);
  assert_equal (-offsetof l) (ptr_diff (to_charp (p |-> l)) cp);

  assert_equal (offsetof i) (ptr_diff cp (to_charp (canonicalize (p |-> i))));
  assert_equal (offsetof j) (ptr_diff cp (to_charp (canonicalize (p |-> j))));
  assert_equal (offsetof k) (ptr_diff cp (to_charp (canonicalize (p |-> k))));
  assert_equal (offsetof l) (ptr_diff cp (to_charp (canonicalize (p |-> l))));

  assert_equal (-offsetof i) (ptr_diff (to_charp (canonicalize (p |-> i))) cp);
  assert_equal (-offsetof j) (ptr_diff (to_charp (canonicalize (p |-> j))) cp);
  assert_equal (-offsetof k) (ptr_diff (to_charp (canonicalize (p |-> k))) cp);
  assert_equal (-offsetof l) (ptr_diff (to_charp (canonicalize (p |-> l))) cp)

(*
  Test raw pointers.
*)
let test_raw_pointers _ =
  (* Check that conversions to the raw form commute with arithmetic. *)
  let p : float ptr = allocate double 1.0 in
  let p' = p +@ 3 in
  let praw = raw_address_of_ptr (to_voidp p) in
  let praw' = raw_address_of_ptr (to_voidp p') in
  assert_equal praw' Nativeint.(add praw (of_int (3 * sizeof double)))


module Foreign_tests = Common_tests(Tests_common.Foreign_binder)
module Stub_tests = Common_tests(Generated_bindings)

let suite = "Pointer tests" >:::
  ["passing pointers (foreign)"
    >:: Foreign_tests.test_passing_pointers;

   "passing pointers (stubs)"
    >:: Stub_tests.test_passing_pointers;

   "passing pointers to pointers (foreign)"
    >:: Foreign_tests.test_passing_pointers_to_pointers;

   "passing pointers to pointers (stubs)"
    >:: Stub_tests.test_passing_pointers_to_pointers;

   "callback receiving pointers (foreign)"
    >:: Foreign_tests.test_callback_receiving_pointers;

   "callback receiving pointers (stubs)"
    >:: Stub_tests.test_callback_receiving_pointers;

   "callback returning pointers (foreign)"
    >:: Foreign_tests.test_callback_returning_pointers;

   "callback returning pointers (stubs)"
    >:: Stub_tests.test_callback_returning_pointers;

   "pointer assignment with primitives"
    >:: test_pointer_assignment_with_primitives;

   "passing pointer to function pointer (foreign)"
    >:: Foreign_tests.test_passing_pointer_to_function_pointer;

   "passing pointer to function pointer (stubs)"
    >:: Stub_tests.test_passing_pointer_to_function_pointer;

   "callback returning pointer to function pointer (foreign)"
    >:: Foreign_tests.test_callback_returning_pointer_to_function_pointer;

   "callback returning pointer to function pointer (stubs)"
    >:: Stub_tests.test_callback_returning_pointer_to_function_pointer;

   "incomplete types"
    >:: test_dereferencing_pointers_to_incomplete_types;

   "abstract types"
    >:: test_writing_through_pointer_to_abstract_type;

   "global value"
    >:: test_reading_and_writing_global_value;

   "allocation (foreign)"
    >:: Foreign_tests.test_allocation;

   "allocation (stubs)"
    >:: Stub_tests.test_allocation;

   "passing pointers through functions (foreign)"
    >:: Foreign_tests.test_passing_pointer_through;

   "passing pointers through functions (stubs)"
    >:: Stub_tests.test_passing_pointer_through;

   "returned globals (foreign)"
    >:: Foreign_tests.test_reading_returned_global;

   "returned globals (stubs)"
    >:: Stub_tests.test_reading_returned_global;

   "reading strings"
    >:: test_reading_strings;

   "arithmetic"
    >:: test_pointer_arithmetic;

   "comparisons"
    >:: test_pointer_comparison;

   "differences"
    >:: test_pointer_differences;

   "raw"
    >:: test_raw_pointers;
  ]



let _ =
  run_test_tt_main suite<|MERGE_RESOLUTION|>--- conflicted
+++ resolved
@@ -64,11 +64,7 @@
       (allocate (ptr (ptr int)) (allocate (ptr int) (allocate int 4))) in
 
     assert_equal ~msg:"Passing pointers to pointers"
-<<<<<<< HEAD
-      Stdlib.(1 + 2 + 3 + 4)
-=======
       (1 + 2 + 3 + 4)
->>>>>>> acf2e352
       (accept_pointers_to_pointers p pp ppp pppp)
 
 
