--- conflicted
+++ resolved
@@ -16,6 +16,7 @@
 #define CAML_INTERNALS
 
 #include <string.h>
+#include <stdio.h>
 #include "caml/config.h"
 #include "caml/fail.h"
 #include "caml/finalise.h"
@@ -35,23 +36,30 @@
 #include "caml/fiber.h"
 #include "caml/eventlog.h"
 
-static void alloc_table (struct caml_ref_table *tbl, asize_t sz, asize_t rsv)
-{
+struct generic_table CAML_TABLE_STRUCT(char);
+
+/* [sz] and [rsv] are numbers of entries */
+static void alloc_generic_table (struct generic_table *tbl, asize_t sz,
+                                 asize_t rsv, asize_t element_size)
+{
+  void *new_table;
+
   tbl->size = sz;
   tbl->reserve = rsv;
-<<<<<<< HEAD
-=======
   new_table = (void *) caml_stat_alloc_noexc((tbl->size + tbl->reserve) *
                                              element_size);
   if (new_table == NULL) caml_fatal_error ("Fatal error: not enough memory\n");
->>>>>>> 0d68080b
   if (tbl->base != NULL) caml_stat_free (tbl->base);
-  tbl->base = (value**) caml_stat_alloc ((tbl->size + tbl->reserve)
-                                         * sizeof (value*));
+  tbl->base = new_table;
   tbl->ptr = tbl->base;
-  tbl->threshold = tbl->base + tbl->size;
+  tbl->threshold = tbl->base + tbl->size * element_size;
   tbl->limit = tbl->threshold;
-  tbl->end = tbl->base + tbl->size + tbl->reserve;
+  tbl->end = tbl->base + (tbl->size + tbl->reserve) * element_size;
+}
+
+void caml_alloc_table (struct caml_ref_table *tbl, asize_t sz, asize_t rsv)
+{
+  alloc_generic_table ((struct generic_table *) tbl, sz, rsv, sizeof (value *));
 }
 
 static void reset_table (struct caml_ref_table *tbl)
@@ -78,10 +86,10 @@
 
 void caml_free_remembered_set(struct caml_remembered_set* r)
 {
-  Assert(r->major_ref.ptr == r->major_ref.base);
-  Assert(r->minor_ref.ptr == r->minor_ref.base);
-  Assert(r->fiber_ref.ptr == r->fiber_ref.base + 1);
-  Assert((value)*r->fiber_ref.base == Caml_state->current_stack);
+  CAMLassert(r->major_ref.ptr == r->major_ref.base);
+  CAMLassert(r->minor_ref.ptr == r->minor_ref.base);
+  CAMLassert(r->fiber_ref.ptr == r->fiber_ref.base + 1);
+  CAMLassert((value)*r->fiber_ref.base == Caml_state->current_stack);
   reset_table(&r->major_ref);
   reset_table(&r->minor_ref);
   reset_table(&r->fiber_ref);
@@ -112,36 +120,11 @@
 
 static value alloc_shared(mlsize_t wosize, tag_t tag)
 {
-<<<<<<< HEAD
   void* mem = caml_shared_try_alloc(Caml_state->shared_heap, wosize, tag,
                                     0 /* not pinned */);
   Caml_state->allocated_words += Whsize_wosize(wosize);
   if (mem == NULL) {
     caml_fatal_error("allocation failure during minor GC");
-=======
-  char *new_heap;
-  void *new_heap_base;
-
-  CAMLassert (bsz >= Bsize_wsize(Minor_heap_min));
-  CAMLassert (bsz <= Bsize_wsize(Minor_heap_max));
-  CAMLassert (bsz % sizeof (value) == 0);
-  if (caml_young_ptr != caml_young_alloc_end){
-    CAML_INSTR_INT ("force_minor/set_minor_heap_size@", 1);
-    caml_requested_minor_gc = 0;
-    caml_young_trigger = caml_young_alloc_mid;
-    caml_young_limit = caml_young_trigger;
-    caml_empty_minor_heap ();
-  }
-  CAMLassert (caml_young_ptr == caml_young_alloc_end);
-  new_heap = caml_stat_alloc_aligned_noexc(bsz, 0, &new_heap_base);
-  if (new_heap == NULL) caml_raise_out_of_memory();
-  if (caml_page_table_add(In_young, new_heap, new_heap + bsz) != 0)
-    caml_raise_out_of_memory();
-
-  if (caml_young_start != NULL){
-    caml_page_table_remove(In_young, caml_young_start, caml_young_end);
-    caml_stat_free (caml_young_base);
->>>>>>> 0d68080b
   }
   return Val_hp(mem);
 }
@@ -163,11 +146,10 @@
   struct caml_remembered_set *remembered_set = domain_state->remembered_set;
   char* young_ptr = domain_state->young_ptr;
   char* young_end = domain_state->young_end;
-  Assert (domain_state->young_start <= domain_state->young_ptr &&
+  CAMLassert (domain_state->young_start <= domain_state->young_ptr &&
           domain_state->young_ptr <= domain_state->young_end);
 
  tail_call:
-<<<<<<< HEAD
   if (!Is_block(v)
       || !(young_ptr <= (char*)Hp_val(v)
            && (char*)Hp_val(v) < young_end)) {
@@ -178,10 +160,6 @@
 
   infix_offset = 0;
   do {
-=======
-  if (Is_block (v) && Is_young (v)){
-    CAMLassert ((value *) Hp_val (v) >= caml_young_ptr);
->>>>>>> 0d68080b
     hd = Hd_val (v);
     if (hd == 0) {
       /* already forwarded, forward pointer is first field. */
@@ -191,9 +169,9 @@
     tag = Tag_hd (hd);
     if (tag == Infix_tag) {
       /* Infix header, retry with the real block */
-      Assert (infix_offset == 0);
+      CAMLassert (infix_offset == 0);
       infix_offset = Infix_offset_hd (hd);
-      Assert(infix_offset > 0);
+      CAMLassert(infix_offset > 0);
       v -= infix_offset;
     }
   } while (tag == Infix_tag);
@@ -228,7 +206,7 @@
         st->todo_list = v;
       } else {
         field0 = Op_val(v)[0];
-        Assert (!Is_debug_tag(field0));
+        CAMLassert (!Is_debug_tag(field0));
         Hd_val (v) = 0;            /* Set forward flag */
         Op_val(v)[0] = result;     /*  and forward pointer. */
         if (sz > 1){
@@ -236,65 +214,11 @@
           Op_val (result)[1] = st->todo_list;    /* Add this block */
           st->todo_list = v;                     /*  to the "to do" list. */
         }else{
-<<<<<<< HEAD
-          Assert (sz == 1);
+          CAMLassert (sz == 1);
           p = Op_val(result);
           v = field0;
           goto tail_call;
         }
-=======
-          CAMLassert (sz == 1);
-          p = &Field (result, 0);
-          v = field0;
-          goto tail_call;
-        }
-      }else if (tag >= No_scan_tag){
-        sz = Wosize_hd (hd);
-        result = caml_alloc_shr_preserving_profinfo (sz, tag, hd);
-        for (i = 0; i < sz; i++) Field (result, i) = Field (v, i);
-        Hd_val (v) = 0;            /* Set forward flag */
-        Field (v, 0) = result;     /*  and forward pointer. */
-        *p = result;
-      }else if (tag == Infix_tag){
-        mlsize_t offset = Infix_offset_hd (hd);
-        caml_oldify_one (v - offset, p);   /* Cannot recurse deeper than 1. */
-        *p += offset;
-      }else{
-        value f = Forward_val (v);
-        tag_t ft = 0;
-        int vv = 1;
-
-        CAMLassert (tag == Forward_tag);
-        if (Is_block (f)){
-          if (Is_young (f)){
-            vv = 1;
-            ft = Tag_val (Hd_val (f) == 0 ? Field (f, 0) : f);
-          }else{
-            vv = Is_in_value_area(f);
-            if (vv){
-              ft = Tag_val (f);
-            }
-          }
-        }
-        if (!vv || ft == Forward_tag || ft == Lazy_tag
-#ifdef FLAT_FLOAT_ARRAY
-            || ft == Double_tag
-#endif
-            ){
-          /* Do not short-circuit the pointer.  Copy as a normal block. */
-          CAMLassert (Wosize_hd (hd) == 1);
-          result = caml_alloc_shr_preserving_profinfo (1, Forward_tag, hd);
-          *p = result;
-          Hd_val (v) = 0;             /* Set (GC) forward flag */
-          Field (v, 0) = result;      /*  and forward pointer. */
-          p = &Field (result, 0);
-          v = f;
-          goto tail_call;
-        }else{
-          v = f;                        /* Follow the forwarding */
-          goto tail_call;               /*  then oldify. */
-        }
->>>>>>> 0d68080b
       }
     }
   } else if (tag >= No_scan_tag) {
@@ -305,17 +229,17 @@
       value curr = Op_val(v)[i];
       /* FIXME: this is wrong, as Debug_tag(N) is a valid value.
          However, it's a useful debugging aid for now */
-      //Assert(!Is_debug_tag(curr));
+      //CAMLassert(!Is_debug_tag(curr));
       Op_val (result)[i] = curr;
     }
     Hd_val (v) = 0;            /* Set forward flag */
     Op_val (v)[0] = result;    /*  and forward pointer. */
     // caml_gc_log ("promoting object %p (referred from %p) tag=%d size=%lu to %p", (value*)v, p, tag, sz, (value*)result);
-    Assert (infix_offset == 0);
+    CAMLassert (infix_offset == 0);
     *p = result;
   } else {
-    Assert (tag == Forward_tag);
-    Assert (infix_offset == 0);
+    CAMLassert (tag == Forward_tag);
+    CAMLassert (infix_offset == 0);
 
     value f = Forward_val (v);
     tag_t ft = 0;
@@ -326,7 +250,7 @@
 
     if (ft == Forward_tag || ft == Lazy_tag || ft == Double_tag) {
       /* Do not short-circuit the pointer.  Copy as a normal block. */
-      Assert (Wosize_hd (hd) == 1);
+      CAMLassert (Wosize_hd (hd) == 1);
       st->live_bytes += Bhsize_hd(hd);
       result = alloc_shared (1, Forward_tag);
       // caml_gc_log ("promoting object %p (referred from %p) tag=%d size=%lu to %p",
@@ -352,7 +276,6 @@
 {
   value v, new_v, f;
   mlsize_t i;
-<<<<<<< HEAD
   caml_domain_state* domain_state =
     st->promote_domain ? st->promote_domain->state : Caml_state;
   char* young_ptr = domain_state->young_ptr;
@@ -360,7 +283,7 @@
 
   while (st->todo_list != 0){
     v = st->todo_list;                 /* Get the head. */
-    Assert (Hd_val (v) == 0);             /* It must be forwarded. */
+    CAMLassert (Hd_val (v) == 0);             /* It must be forwarded. */
     new_v = Op_val (v)[0];                /* Follow forward pointer. */
     if (Tag_val(new_v) == Stack_tag) {
       st->todo_list = Op_val (v)[1];   /* Remove from list (stack) */
@@ -373,45 +296,24 @@
       st->todo_list = Op_val (new_v)[1]; /* Remove from list (non-stack) */
 
       f = Op_val (new_v)[0];
-      Assert (!Is_debug_tag(f));
+      CAMLassert (!Is_debug_tag(f));
       if (Is_block (f) && young_ptr <= (char*)Hp_val(v)
           && (char*)Hp_val(v) < young_end) {
         oldify_one (st, f, Op_val (new_v));
       }
       for (i = 1; i < Wosize_val (new_v); i++){
         f = Op_val (v)[i];
-        Assert (!Is_debug_tag(f));
+        CAMLassert (!Is_debug_tag(f));
         if (Is_block (f) && young_ptr <= (char*)Hp_val(v)
             && (char*)Hp_val(v) < young_end) {
           oldify_one (st, f, Op_val (new_v) + i);
         } else {
           Op_val (new_v)[i] = f;
         }
-=======
-  struct caml_ephe_ref_elt *re;
-  int redo = 0;
-
-  while (oldify_todo_list != 0){
-    v = oldify_todo_list;                /* Get the head. */
-    CAMLassert (Hd_val (v) == 0);            /* It must be forwarded. */
-    new_v = Field (v, 0);                /* Follow forward pointer. */
-    oldify_todo_list = Field (new_v, 1); /* Remove from list. */
-
-    f = Field (new_v, 0);
-    if (Is_block (f) && Is_young (f)){
-      caml_oldify_one (f, &Field (new_v, 0));
-    }
-    for (i = 1; i < Wosize_val (new_v); i++){
-      f = Field (v, i);
-      if (Is_block (f) && Is_young (f)){
-        caml_oldify_one (f, &Field (new_v, i));
-      }else{
-        Field (new_v, i) = f;
->>>>>>> 0d68080b
       }
     }
 
-    Assert (Wosize_val(new_v));
+    CAMLassert (Wosize_val(new_v));
   }
 }
 
@@ -432,7 +334,7 @@
     if (hd == 0) {
       // caml_gc_log ("forward_pointer: p=%p old=%p new=%p", p, (value*)v, (value*)Op_val(v)[0]);
       *p = Op_val(v)[0];
-      Assert (Is_block(*p) && !Is_minor(*p));
+      CAMLassert (Is_block(*p) && !Is_minor(*p));
     } else if (Tag_hd(hd) == Infix_tag) {
       offset = Infix_offset_hd(hd);
       fwd = 0;
@@ -447,17 +349,17 @@
   mlsize_t wsz;
   header_t hd;
   value curr_val;
-  Assert ((value)domain_state->young_ptr <= curr_hp);
-  Assert (curr_hp < (value)domain_state->young_end);
+  CAMLassert ((value)domain_state->young_ptr <= curr_hp);
+  CAMLassert (curr_hp < (value)domain_state->young_end);
   hd = Hd_hp(curr_hp);
   curr_val = Val_hp(curr_hp);
   if (hd == 0) {
     /* Forwarded object, find the promoted version */
     curr_val = Op_val(curr_val)[0];
   }
-  Assert (Is_block(curr_val) && Hd_val(curr_val) != 0 && Tag_val(curr_val) != Infix_tag);
+  CAMLassert (Is_block(curr_val) && Hd_val(curr_val) != 0 && Tag_val(curr_val) != Infix_tag);
   wsz = Wosize_val(curr_val);
-  Assert (wsz <= Max_young_wosize);
+  CAMLassert (wsz <= Max_young_wosize);
   return curr_hp + Bsize_wsize(Whsize_wosize(wsz));
 }
 
@@ -496,7 +398,7 @@
   st.promote_domain = domain;
 
   if (tag != Stack_tag) {
-    Assert(caml_owner_of_young_block(root) == domain);
+    CAMLassert(caml_owner_of_young_block(root) == domain);
 
     /* For non-stack objects, don't promote referenced stacks. They are
      * promoted only when explicitly requested. */
@@ -523,7 +425,7 @@
   // caml_gc_log ("caml_promote: new root=0x%lx oldest_promoted=0x%lx",
   //            root, oldest_promoted);
 
-  Assert (!Is_minor(root));
+  CAMLassert (!Is_minor(root));
   /* XXX KC: We might checking for rpc's just before a stw_phase of a major
    * collection? Is this necessary? */
   caml_darken(0, root, 0);
@@ -579,7 +481,7 @@
           for (i = 0; i < Wosize_hd(hd); i++) {
             value* f = Op_val(curr) + i;
             if (Is_block(*f) && young_ptr <= *f && *f < young_end && *f < curr) {
-              Assert(caml_addrmap_contains(&young_young_ptrs, (value)f));
+              CAMLassert(caml_addrmap_contains(&young_young_ptrs, (value)f));
             }
           }
         }
@@ -639,7 +541,6 @@
   uintnat minor_allocated_bytes = young_end - young_ptr;
   struct oldify_state st = {0};
   value **r;
-<<<<<<< HEAD
 
   if (!caml_stack_is_saved()) {
     saved_stack = 1;
@@ -662,42 +563,6 @@
 
     for (r = remembered_set->major_ref.base; r < remembered_set->major_ref.ptr; r++) { value x = **r;
       oldify_one (&st, x, &x);
-=======
-  struct caml_custom_elt *elt;
-  uintnat prev_alloc_words;
-  struct caml_ephe_ref_elt *re;
-
-  if (caml_young_ptr != caml_young_alloc_end){
-    if (caml_minor_gc_begin_hook != NULL) (*caml_minor_gc_begin_hook) ();
-    CAML_INSTR_SETUP (tmr, "minor");
-    prev_alloc_words = caml_allocated_words;
-    caml_in_minor_collection = 1;
-    caml_gc_message (0x02, "<");
-    caml_oldify_local_roots();
-    CAML_INSTR_TIME (tmr, "minor/local_roots");
-    for (r = caml_ref_table.base; r < caml_ref_table.ptr; r++){
-      caml_oldify_one (**r, *r);
-    }
-    CAML_INSTR_TIME (tmr, "minor/ref_table");
-    caml_oldify_mopup ();
-    CAML_INSTR_TIME (tmr, "minor/copy");
-    /* Update the ephemerons */
-    for (re = caml_ephe_ref_table.base;
-         re < caml_ephe_ref_table.ptr; re++){
-      if(re->offset < Wosize_val(re->ephe)){
-        /* If it is not the case, the ephemeron has been truncated */
-        value *key = &Field(re->ephe,re->offset);
-        if (*key != caml_ephe_none && Is_block (*key) && Is_young (*key)){
-          if (Hd_val (*key) == 0){ /* Value copied to major heap */
-            *key = Field (*key, 0);
-          }else{ /* Value not copied so it's dead */
-            CAMLassert(!ephe_check_alive_data(re));
-            *key = caml_ephe_none;
-            Field(re->ephe,1) = caml_ephe_none;
-          }
-        }
-      }
->>>>>>> 0d68080b
     }
 
     oldify_mopup (&st);
@@ -714,16 +579,15 @@
           offset = Infix_offset_hd(hd);
           v -= offset;
         }
-        Assert (Hd_val(v) == 0);
+        CAMLassert (Hd_val(v) == 0);
         vnew = Op_val(v)[0] + offset;
-        Assert (Is_block(vnew) && !Is_minor(vnew));
-        Assert (Hd_val(vnew));
-        if (Tag_hd(hd) == Infix_tag) { Assert(Tag_val(vnew) == Infix_tag); }
+        CAMLassert (Is_block(vnew) && !Is_minor(vnew));
+        CAMLassert (Hd_val(vnew));
+        if (Tag_hd(hd) == Infix_tag) { CAMLassert(Tag_val(vnew) == Infix_tag); }
         if (__sync_bool_compare_and_swap (*r,v,vnew)) ++rewritten;
         caml_darken(0, vnew,0);
       }
     }
-<<<<<<< HEAD
 
     clear_table (&remembered_set->major_ref);
     clear_table (&remembered_set->minor_ref);
@@ -746,27 +610,6 @@
   for (r = remembered_set->fiber_ref.base; r < remembered_set->fiber_ref.ptr; r++) {
     caml_scan_dirty_stack_domain (&caml_darken, 0, (value)*r, domain);
     caml_clean_stack_domain ((value)*r, domain);
-=======
-    CAML_INSTR_TIME (tmr, "minor/update_weak");
-    caml_stat_minor_words += caml_young_alloc_end - caml_young_ptr;
-    caml_gc_clock += (double) (caml_young_alloc_end - caml_young_ptr)
-                     / caml_minor_heap_wsz;
-    caml_young_ptr = caml_young_alloc_end;
-    clear_table ((struct generic_table *) &caml_ref_table);
-    clear_table ((struct generic_table *) &caml_ephe_ref_table);
-    clear_table ((struct generic_table *) &caml_custom_table);
-    caml_gc_message (0x02, ">");
-    caml_in_minor_collection = 0;
-    caml_final_empty_young ();
-    CAML_INSTR_TIME (tmr, "minor/finalized");
-    caml_stat_promoted_words += caml_allocated_words - prev_alloc_words;
-    CAML_INSTR_INT ("minor/promoted#", caml_allocated_words - prev_alloc_words);
-    ++ caml_stat_minor_collections;
-    if (caml_minor_gc_end_hook != NULL) (*caml_minor_gc_end_hook) ();
-  }else{
-    /* The minor heap is empty nothing to do. */
-    caml_final_empty_young ();
->>>>>>> 0d68080b
   }
   clear_table (&remembered_set->fiber_ref);
 
@@ -810,7 +653,7 @@
      If finalisers run, need to rerun caml_empty_minor_heap.
    */
 
-  Assert (Caml_state->young_end == Caml_state->young_ptr);
+  CAMLassert (Caml_state->young_end == Caml_state->young_ptr);
 
   caml_ev_resume();
 
@@ -825,12 +668,6 @@
   CAMLreturn (extra_root);
 }
 
-<<<<<<< HEAD
-void caml_realloc_ref_table (struct caml_ref_table *tbl)
-{                                           Assert (tbl->ptr == tbl->limit);
-                                            Assert (tbl->limit <= tbl->end);
-                                      Assert (tbl->limit >= tbl->threshold);
-=======
 static void realloc_generic_table
 (struct generic_table *tbl, asize_t element_size,
  char * msg_intr_int, char *msg_threshold, char *msg_growing, char *msg_error)
@@ -838,36 +675,40 @@
   CAMLassert (tbl->ptr == tbl->limit);
   CAMLassert (tbl->limit <= tbl->end);
   CAMLassert (tbl->limit >= tbl->threshold);
->>>>>>> 0d68080b
 
   if (tbl->base == NULL){
-    alloc_table (tbl, Caml_state->minor_heap_size / sizeof (value) / 8, 256);
+    alloc_generic_table (tbl, Caml_state->minor_heap_size / sizeof(value) / 8, 256,
+                         element_size);
   }else if (tbl->limit == tbl->threshold){
-    caml_gc_log ("ref_table threshold crossed");
+    CAML_INSTR_INT (msg_intr_int, 1);
+    caml_gc_message (0x08, msg_threshold, 0);
     tbl->limit = tbl->end;
     caml_urge_major_slice ();
-  }else{ /* This will almost never happen with the bytecode interpreter. */
+  }else{
     asize_t sz;
     asize_t cur_ptr = tbl->ptr - tbl->base;
+    CAMLassert (caml_requested_minor_gc);
 
     tbl->size *= 2;
-<<<<<<< HEAD
-    sz = (tbl->size + tbl->reserve) * sizeof (value*);
-    caml_gc_log ("Growing ref_table to %"
-                 ARCH_INTNAT_PRINTF_FORMAT "dk bytes\n",
-                     (intnat) sz/1024);
-    tbl->base = (value**) caml_stat_resize ((char *) tbl->base, sz);
-=======
     sz = (tbl->size + tbl->reserve) * element_size;
     caml_gc_message (0x08, msg_growing, (intnat) sz/1024);
     tbl->base = caml_stat_resize_noexc (tbl->base, sz);
->>>>>>> 0d68080b
     if (tbl->base == NULL){
-      caml_fatal_error ("Fatal error: ref_table overflow\n");
-    }
-    tbl->end = tbl->base + tbl->size + tbl->reserve;
-    tbl->threshold = tbl->base + tbl->size;
+      caml_fatal_error (msg_error);
+    }
+    tbl->end = tbl->base + (tbl->size + tbl->reserve) * element_size;
+    tbl->threshold = tbl->base + tbl->size * element_size;
     tbl->ptr = tbl->base + cur_ptr;
     tbl->limit = tbl->end;
   }
+}
+
+void caml_realloc_ref_table (struct caml_ref_table *tbl)
+{
+  realloc_generic_table
+    ((struct generic_table *) tbl, sizeof (value *),
+     "request_minor/realloc_ref_table@",
+     "ref_table threshold crossed\n",
+     "Growing ref_table to %" ARCH_INTNAT_PRINTF_FORMAT "dk bytes\n",
+     "Fatal error: ref_table overflow\n");
 }