--- conflicted
+++ resolved
@@ -483,7 +483,6 @@
          | C = D
        *)
 
-<<<<<<< HEAD
 and effect_constructor =
     {
      peff_name: string loc;
@@ -504,10 +503,7 @@
          | C = D
        *)
 
-(** {2 Class language} *)
-=======
 (** {1 Class language} *)
->>>>>>> 0d68080b
 
 (* Type expressions for the class language *)
 
