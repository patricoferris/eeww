(***********************************************************************)
(*                                                                     *)
(*                                OCaml                                *)
(*                                                                     *)
(*            Xavier Leroy, projet Cristal, INRIA Rocquencourt         *)
(*                                                                     *)
(*  Copyright 1996 Institut National de Recherche en Informatique et   *)
(*  en Automatique.  All rights reserved.  This file is distributed    *)
(*  under the terms of the Q Public License version 1.0.               *)
(*                                                                     *)
(***********************************************************************)

(* Environment handling *)

open Cmi_format
open Config
open Misc
open Asttypes
open Longident
open Path
open Types
open Btype

let add_delayed_check_forward = ref (fun _ -> assert false)

let value_declarations : ((string * Location.t), (unit -> unit)) Hashtbl.t =
  Hashtbl.create 16
    (* This table is used to usage of value declarations.  A declaration is
       identified with its name and location.  The callback attached to a
       declaration is called whenever the value is used explicitly
       (lookup_value) or implicitly (inclusion test between signatures,
       cf Includemod.value_descriptions). *)

let type_declarations = Hashtbl.create 16

type constructor_usage = Positive | Pattern | Privatize
type constructor_usages =
    {
     mutable cu_positive: bool;
     mutable cu_pattern: bool;
     mutable cu_privatize: bool;
    }
let add_constructor_usage cu = function
  | Positive -> cu.cu_positive <- true
  | Pattern -> cu.cu_pattern <- true
  | Privatize -> cu.cu_privatize <- true
let constructor_usages () =
  {cu_positive = false; cu_pattern = false; cu_privatize = false}

let used_constructors :
    (string * Location.t * string, (constructor_usage -> unit)) Hashtbl.t
  = Hashtbl.create 16
<<<<<<< HEAD

let prefixed_sg = Hashtbl.create 113
=======
>>>>>>> 1430e90e

type error =
  | Illegal_renaming of string * string
  | Inconsistent_import of string * string * string
  | Need_recursive_types of string * string

exception Error of error

module EnvLazy : sig
  type ('a,'b) t

  val force : ('a -> 'b) -> ('a,'b) t -> 'b
  val create : 'a -> ('a,'b) t
<<<<<<< HEAD
=======
  val is_val : ('a,'b) t -> bool
>>>>>>> 1430e90e

end  = struct

  type ('a,'b) t = ('a,'b) eval ref

  and ('a,'b) eval =
      Done of 'b
    | Raise of exn
    | Thunk of 'a

  let force f x =
    match !x with
        Done x -> x
      | Raise e -> raise e
      | Thunk e ->
          try
            let y = f e in
            x := Done y;
            y
          with e ->
            x := Raise e;
            raise e

<<<<<<< HEAD
=======
  let is_val x =
    match !x with Done _ -> true | _ -> false

>>>>>>> 1430e90e
  let create x =
    let x = ref (Thunk x) in
    x

end


type summary =
    Env_empty
  | Env_value of summary * Ident.t * value_description
  | Env_type of summary * Ident.t * type_declaration
  | Env_exception of summary * Ident.t * exception_declaration
  | Env_module of summary * Ident.t * module_type
  | Env_modtype of summary * Ident.t * modtype_declaration
  | Env_class of summary * Ident.t * class_declaration
  | Env_cltype of summary * Ident.t * class_type_declaration
  | Env_open of summary * Path.t

module EnvTbl =
  struct
    (* A table indexed by identifier, with an extra slot to record usage. *)
    type 'a t = ('a * bool ref) Ident.tbl
<<<<<<< HEAD

    let empty = Ident.empty
    let dummy_slot = ref true
    let current_slot = ref dummy_slot

    let add id x tbl =
      Ident.add id (x, !current_slot) tbl

    let add_dont_track id x tbl =
      Ident.add id (x, dummy_slot) tbl
=======

    let empty = Ident.empty
    let current_slot = ref (ref true)

    let add id x tbl =
      Ident.add id (x, !current_slot) tbl
>>>>>>> 1430e90e

    let find_same_not_using id tbl =
      fst (Ident.find_same id tbl)

    let find_same id tbl =
      let (x, slot) = Ident.find_same id tbl in
      slot := true;
      x

    let find_name s tbl =
      let (x, slot) = Ident.find_name s tbl in
      slot := true;
      x
<<<<<<< HEAD

    let find_all s tbl =
      let xs = Ident.find_all s tbl in
        List.map (fun (x, slot) -> (x, (fun () -> slot := true))) xs
=======
>>>>>>> 1430e90e

    let with_slot slot f x =
      let old_slot = !current_slot in
      current_slot := slot;
      try_finally
        (fun () -> f x)
        (fun () -> current_slot := old_slot)

<<<<<<< HEAD
    let fold_name f = Ident.fold_name (fun k (d,_) -> f k d)
    let keys tbl = Ident.fold_all (fun k _ accu -> k::accu) tbl []
=======
    let keys tbl =
      Ident.keys tbl
>>>>>>> 1430e90e
  end

type type_descriptions =
    constructor_description list * label_description list

type t = {
  values: (Path.t * value_description) EnvTbl.t;
<<<<<<< HEAD
  constrs: constructor_description EnvTbl.t;
  labels: label_description EnvTbl.t;
  types: (Path.t * (type_declaration * type_descriptions)) EnvTbl.t;
=======
  annotations: (Path.t * Annot.ident) EnvTbl.t;
  constrs: (Path.t * constructor_description) EnvTbl.t;
  labels: (Path.t * label_description) EnvTbl.t;
  constrs_by_path: (Path.t * (constructor_description list)) EnvTbl.t;
  types: (Path.t * type_declaration) EnvTbl.t;
>>>>>>> 1430e90e
  modules: (Path.t * module_type) EnvTbl.t;
  modtypes: (Path.t * modtype_declaration) EnvTbl.t;
  components: (Path.t * module_components) EnvTbl.t;
  classes: (Path.t * class_declaration) EnvTbl.t;
  cltypes: (Path.t * class_type_declaration) EnvTbl.t;
  summary: summary;
  local_constraints: bool;
  gadt_instances: (int * TypeSet.t ref) list;
  in_signature: bool;
}

and module_components =
  (t * Subst.t * Path.t * Types.module_type, module_components_repr) EnvLazy.t

and module_components_repr =
    Structure_comps of structure_components
  | Functor_comps of functor_components

and structure_components = {
  mutable comp_values: (string, (value_description * int)) Tbl.t;
<<<<<<< HEAD
  mutable comp_constrs: (string, (constructor_description * int) list) Tbl.t;
  mutable comp_labels: (string, (label_description * int) list) Tbl.t;
  mutable comp_types:
   (string, ((type_declaration * type_descriptions) * int)) Tbl.t;
=======
  mutable comp_annotations: (string, (Annot.ident * int)) Tbl.t;
  mutable comp_constrs: (string, (constructor_description * int)) Tbl.t;
  mutable comp_labels: (string, (label_description * int)) Tbl.t;
  mutable comp_constrs_by_path:
      (string, (constructor_description list * int)) Tbl.t;
  mutable comp_types: (string, (type_declaration * int)) Tbl.t;
>>>>>>> 1430e90e
  mutable comp_modules:
   (string, ((Subst.t * Types.module_type,module_type) EnvLazy.t * int)) Tbl.t;
  mutable comp_modtypes: (string, (modtype_declaration * int)) Tbl.t;
  mutable comp_components: (string, (module_components * int)) Tbl.t;
  mutable comp_classes: (string, (class_declaration * int)) Tbl.t;
  mutable comp_cltypes: (string, (class_type_declaration * int)) Tbl.t
}

and functor_components = {
  fcomp_param: Ident.t;                 (* Formal parameter *)
  fcomp_arg: module_type;               (* Argument signature *)
  fcomp_res: module_type;               (* Result signature *)
  fcomp_env: t;     (* Environment in which the result signature makes sense *)
  fcomp_subst: Subst.t;  (* Prefixing substitution for the result signature *)
  fcomp_cache: (Path.t, module_components) Hashtbl.t  (* For memoization *)
}

let subst_modtype_maker (subst, mty) = Subst.modtype subst mty

let empty = {
<<<<<<< HEAD
  values = EnvTbl.empty; constrs = EnvTbl.empty;
  labels = EnvTbl.empty; types = EnvTbl.empty;
=======
  values = EnvTbl.empty; annotations = EnvTbl.empty; constrs = EnvTbl.empty;
  labels = EnvTbl.empty; types = EnvTbl.empty;
  constrs_by_path = EnvTbl.empty;
>>>>>>> 1430e90e
  modules = EnvTbl.empty; modtypes = EnvTbl.empty;
  components = EnvTbl.empty; classes = EnvTbl.empty;
  cltypes = EnvTbl.empty;
  summary = Env_empty; local_constraints = false; gadt_instances = [];
  in_signature = false;
 }

let in_signature env = {env with in_signature = true}

let diff_keys is_local tbl1 tbl2 =
  let keys2 = EnvTbl.keys tbl2 in
  List.filter
    (fun id ->
      is_local (EnvTbl.find_same_not_using id tbl2) &&
      try ignore (EnvTbl.find_same_not_using id tbl1); false
      with Not_found -> true)
    keys2

let is_ident = function
    Pident _ -> true
  | Pdot _ | Papply _ -> false

let is_local (p, _) = is_ident p

<<<<<<< HEAD
let is_local_exn = function
  | {cstr_tag = Cstr_exception (p, _)} -> is_ident p
  | _ -> false

=======
>>>>>>> 1430e90e
let diff env1 env2 =
  diff_keys is_local env1.values env2.values @
  diff_keys is_local env1.constrs env2.constrs @
  diff_keys is_local env1.modules env2.modules @
  diff_keys is_local env1.classes env2.classes

(* Forward declarations *)

let components_of_module' =
  ref ((fun env sub path mty -> assert false) :
          t -> Subst.t -> Path.t -> module_type -> module_components)
let components_of_module_maker' =
  ref ((fun (env, sub, path, mty) -> assert false) :
          t * Subst.t * Path.t * module_type -> module_components_repr)
let components_of_functor_appl' =
  ref ((fun f p1 p2 -> assert false) :
          functor_components -> Path.t -> Path.t -> module_components)
let check_modtype_inclusion =
  (* to be filled with Includemod.check_modtype_inclusion *)
  ref ((fun env mty1 path1 mty2 -> assert false) :
          t -> module_type -> Path.t -> module_type -> unit)

(* The name of the compilation unit currently compiled.
   "" if outside a compilation unit. *)

let current_unit = ref ""

(* Persistent structure descriptions *)

type pers_struct =
  { ps_name: string;
    ps_sig: signature;
    ps_comps: module_components;
    ps_crcs: (string * Digest.t) list;
    ps_filename: string;
    ps_flags: pers_flags list }

let persistent_structures =
  (Hashtbl.create 17 : (string, pers_struct option) Hashtbl.t)

(* Consistency between persistent structures *)

let crc_units = Consistbl.create()

let check_consistency filename crcs =
  try
    List.iter
      (fun (name, crc) -> Consistbl.check crc_units name crc filename)
      crcs
  with Consistbl.Inconsistency(name, source, auth) ->
    raise(Error(Inconsistent_import(name, auth, source)))

(* Reading persistent structures from .cmi files *)

let read_pers_struct modname filename =
  let cmi = read_cmi filename in
  let name = cmi.cmi_name in
  let sign = cmi.cmi_sign in
  let crcs = cmi.cmi_crcs in
  let flags = cmi.cmi_flags in
  let comps =
      !components_of_module' empty Subst.identity
                             (Pident(Ident.create_persistent name))
                             (Mty_signature sign) in
    let ps = { ps_name = name;
               ps_sig = sign;
               ps_comps = comps;
               ps_crcs = crcs;
               ps_filename = filename;
               ps_flags = flags } in
    if ps.ps_name <> modname then
      raise(Error(Illegal_renaming(ps.ps_name, filename)));
    check_consistency filename ps.ps_crcs;
    List.iter
      (function Rectypes ->
        if not !Clflags.recursive_types then
          raise(Error(Need_recursive_types(ps.ps_name, !current_unit))))
      ps.ps_flags;
    Hashtbl.add persistent_structures modname (Some ps);
    ps

let find_pers_struct name =
  if name = "*predef*" then raise Not_found;
  let r =
    try Some (Hashtbl.find persistent_structures name)
    with Not_found -> None
  in
  match r with
  | Some None -> raise Not_found
  | Some (Some sg) -> sg
  | None ->
      let filename =
        try find_in_path_uncap !load_path (name ^ ".cmi")
        with Not_found ->
          Hashtbl.add persistent_structures name None;
          raise Not_found
      in
      read_pers_struct name filename

let reset_cache () =
  current_unit := "";
  Hashtbl.clear persistent_structures;
  Consistbl.clear crc_units;
  Hashtbl.clear value_declarations;
  Hashtbl.clear type_declarations;
  Hashtbl.clear used_constructors;
  Hashtbl.clear prefixed_sg

let reset_cache_toplevel () =
  (* Delete 'missing cmi' entries from the cache. *)
  let l =
    Hashtbl.fold
      (fun name r acc -> if r = None then name :: acc else acc)
      persistent_structures []
  in
  List.iter (Hashtbl.remove persistent_structures) l;
  Hashtbl.clear value_declarations;
  Hashtbl.clear type_declarations;
  Hashtbl.clear used_constructors;
  Hashtbl.clear prefixed_sg


let reset_missing_cmis () =
  let l = Hashtbl.fold
      (fun name r acc -> if r = None then name :: acc else acc)
      persistent_structures [] in
  List.iter (Hashtbl.remove persistent_structures) l

let set_unit_name name =
  current_unit := name

(* Lookup by identifier *)

let rec find_module_descr path env =
  match path with
    Pident id ->
      begin try
        let (p, desc) = EnvTbl.find_same id env.components
        in desc
      with Not_found ->
        if Ident.persistent id
        then (find_pers_struct (Ident.name id)).ps_comps
        else raise Not_found
      end
  | Pdot(p, s, pos) ->
      begin match
        EnvLazy.force !components_of_module_maker' (find_module_descr p env)
      with
        Structure_comps c ->
          let (descr, pos) = Tbl.find s c.comp_components in
          descr
      | Functor_comps f ->
         raise Not_found
      end
  | Papply(p1, p2) ->
      begin match
        EnvLazy.force !components_of_module_maker' (find_module_descr p1 env)
      with
        Functor_comps f ->
          !components_of_functor_appl' f p1 p2
      | Structure_comps c ->
          raise Not_found
      end

let find proj1 proj2 path env =
  match path with
    Pident id ->
      let (p, data) = EnvTbl.find_same id (proj1 env)
      in data
  | Pdot(p, s, pos) ->
      begin match
        EnvLazy.force !components_of_module_maker' (find_module_descr p env)
      with
        Structure_comps c ->
          let (data, pos) = Tbl.find s (proj2 c) in data
      | Functor_comps f ->
          raise Not_found
      end
  | Papply(p1, p2) ->
      raise Not_found

let find_value =
  find (fun env -> env.values) (fun sc -> sc.comp_values)
<<<<<<< HEAD
and find_type_full =
=======
and find_annot =
  find (fun env -> env.annotations) (fun sc -> sc.comp_annotations)
and find_type =
>>>>>>> 1430e90e
  find (fun env -> env.types) (fun sc -> sc.comp_types)
and find_modtype =
  find (fun env -> env.modtypes) (fun sc -> sc.comp_modtypes)
and find_class =
  find (fun env -> env.classes) (fun sc -> sc.comp_classes)
and find_cltype =
  find (fun env -> env.cltypes) (fun sc -> sc.comp_cltypes)

let find_type p env =
  fst (find_type_full p env)
let find_type_descrs p env =
  snd (find_type_full p env)

(* Find the manifest type associated to a type when appropriate:
   - the type should be public or should have a private row,
   - the type should have an associated manifest type. *)
let find_type_expansion ?level path env =
  let decl = find_type path env in
  match decl.type_manifest with
  | Some body when decl.type_private = Public
              || decl.type_kind <> Type_abstract
              || Btype.has_constr_row body ->
                  (decl.type_params, body, may_map snd decl.type_newtype_level)
  (* The manifest type of Private abstract data types without
     private row are still considered unknown to the type system.
     Hence, this case is caught by the following clause that also handles
     purely abstract data types without manifest type definition. *)
  | _ -> raise Not_found

(* Find the manifest type information associated to a type, i.e.
   the necessary information for the compiler's type-based optimisations.
   In particular, the manifest type associated to a private abstract type
   is revealed for the sake of compiler's type-based optimisations. *)
let find_type_expansion_opt path env =
  let decl = find_type path env in
  match decl.type_manifest with
  (* The manifest type of Private abstract data types can still get
     an approximation using their manifest type. *)
  | Some body -> (decl.type_params, body, may_map snd decl.type_newtype_level)
  | _ -> raise Not_found

let find_modtype_expansion path env =
  match find_modtype path env with
    Modtype_abstract     -> raise Not_found
  | Modtype_manifest mty -> mty

let find_module path env =
  match path with
    Pident id ->
      begin try
        let (p, data) = EnvTbl.find_same id env.modules
        in data
      with Not_found ->
        if Ident.persistent id then
          let ps = find_pers_struct (Ident.name id) in
          Mty_signature(ps.ps_sig)
        else raise Not_found
      end
  | Pdot(p, s, pos) ->
      begin match
        EnvLazy.force !components_of_module_maker' (find_module_descr p env)
      with
        Structure_comps c ->
          let (data, pos) = Tbl.find s c.comp_modules in
          EnvLazy.force subst_modtype_maker data
      | Functor_comps f ->
          raise Not_found
      end
  | Papply(p1, p2) ->
      raise Not_found (* not right *)

(* Lookup by name *)

let rec lookup_module_descr lid env =
  match lid with
    Lident s ->
      begin try
        EnvTbl.find_name s env.components
      with Not_found ->
        if s = !current_unit then raise Not_found;
        let ps = find_pers_struct s in
        (Pident(Ident.create_persistent s), ps.ps_comps)
      end
  | Ldot(l, s) ->
      let (p, descr) = lookup_module_descr l env in
      begin match EnvLazy.force !components_of_module_maker' descr with
        Structure_comps c ->
          let (descr, pos) = Tbl.find s c.comp_components in
          (Pdot(p, s, pos), descr)
      | Functor_comps f ->
          raise Not_found
      end
  | Lapply(l1, l2) ->
      let (p1, desc1) = lookup_module_descr l1 env in
      let (p2, mty2) = lookup_module l2 env in
      begin match EnvLazy.force !components_of_module_maker' desc1 with
        Functor_comps f ->
          !check_modtype_inclusion env mty2 p2 f.fcomp_arg;
          (Papply(p1, p2), !components_of_functor_appl' f p1 p2)
      | Structure_comps c ->
          raise Not_found
      end

and lookup_module lid env =
  match lid with
    Lident s ->
      begin try
        EnvTbl.find_name s env.modules
      with Not_found ->
        if s = !current_unit then raise Not_found;
        let ps = find_pers_struct s in
        (Pident(Ident.create_persistent s), Mty_signature ps.ps_sig)
      end
  | Ldot(l, s) ->
      let (p, descr) = lookup_module_descr l env in
      begin match EnvLazy.force !components_of_module_maker' descr with
        Structure_comps c ->
          let (data, pos) = Tbl.find s c.comp_modules in
          (Pdot(p, s, pos), EnvLazy.force subst_modtype_maker data)
      | Functor_comps f ->
          raise Not_found
      end
  | Lapply(l1, l2) ->
      let (p1, desc1) = lookup_module_descr l1 env in
      let (p2, mty2) = lookup_module l2 env in
      let p = Papply(p1, p2) in
      begin match EnvLazy.force !components_of_module_maker' desc1 with
        Functor_comps f ->
          !check_modtype_inclusion env mty2 p2 f.fcomp_arg;
          (p, Subst.modtype (Subst.add_module f.fcomp_param p2 f.fcomp_subst)
                            f.fcomp_res)
      | Structure_comps c ->
          raise Not_found
      end

let lookup proj1 proj2 lid env =
  match lid with
    Lident s ->
      EnvTbl.find_name s (proj1 env)
  | Ldot(l, s) ->
      let (p, desc) = lookup_module_descr l env in
      begin match EnvLazy.force !components_of_module_maker' desc with
        Structure_comps c ->
          let (data, pos) = Tbl.find s (proj2 c) in
          (Pdot(p, s, pos), data)
      | Functor_comps f ->
          raise Not_found
      end
  | Lapply(l1, l2) ->
      raise Not_found

let lookup_simple proj1 proj2 lid env =
  match lid with
    Lident s ->
      EnvTbl.find_name s (proj1 env)
  | Ldot(l, s) ->
      let (p, desc) = lookup_module_descr l env in
      begin match EnvLazy.force !components_of_module_maker' desc with
        Structure_comps c ->
          let (data, pos) = Tbl.find s (proj2 c) in
          data
      | Functor_comps f ->
          raise Not_found
      end
  | Lapply(l1, l2) ->
      raise Not_found

let lookup_all_simple proj1 proj2 shadow lid env =
  match lid with
    Lident s ->
      let xl = EnvTbl.find_all s (proj1 env) in
      let rec do_shadow =
        function
        | [] -> []
        | ((x, f) :: xs) ->
            (x, f) ::
              (do_shadow (List.filter (fun (y, g) -> not (shadow x y)) xs))
      in
        do_shadow xl
  | Ldot(l, s) ->
      let (p, desc) = lookup_module_descr l env in
      begin match EnvLazy.force !components_of_module_maker' desc with
        Structure_comps c ->
          let comps =
            try Tbl.find s (proj2 c) with Not_found -> []
          in
          List.map
            (fun (data, pos) -> (data, (fun () -> ())))
            comps
      | Functor_comps f ->
          raise Not_found
      end
  | Lapply(l1, l2) ->
      raise Not_found

let has_local_constraints env = env.local_constraints

let cstr_shadow cstr1 cstr2 =
  match cstr1.cstr_tag, cstr2.cstr_tag with
    Cstr_exception _, Cstr_exception _ -> true
  | _ -> false

let lbl_shadow lbl1 lbl2 = false

let lookup_value =
  lookup (fun env -> env.values) (fun sc -> sc.comp_values)
<<<<<<< HEAD
and lookup_all_constructors =
  lookup_all_simple (fun env -> env.constrs) (fun sc -> sc.comp_constrs)
    cstr_shadow
and lookup_all_labels =
  lookup_all_simple (fun env -> env.labels) (fun sc -> sc.comp_labels)
    lbl_shadow
=======
let lookup_annot id e =
  lookup (fun env -> env.annotations) (fun sc -> sc.comp_annotations) id e
and lookup_constructor =
  lookup (fun env -> env.constrs) (fun sc -> sc.comp_constrs)
and lookup_label =
  lookup (fun env -> env.labels) (fun sc -> sc.comp_labels)
>>>>>>> 1430e90e
and lookup_type =
  lookup (fun env -> env.types) (fun sc -> sc.comp_types)
and lookup_modtype =
  lookup (fun env -> env.modtypes) (fun sc -> sc.comp_modtypes)
and lookup_class =
  lookup (fun env -> env.classes) (fun sc -> sc.comp_classes)
and lookup_cltype =
  lookup (fun env -> env.cltypes) (fun sc -> sc.comp_cltypes)

let mark_value_used name vd =
  try Hashtbl.find value_declarations (name, vd.val_loc) ()
  with Not_found -> ()

let mark_type_used name vd =
  try Hashtbl.find type_declarations (name, vd.type_loc) ()
  with Not_found -> ()

let mark_constructor_used usage name vd constr =
  try Hashtbl.find used_constructors (name, vd.type_loc, constr) usage
  with Not_found -> ()

let mark_exception_used usage ed constr =
  try Hashtbl.find used_constructors ("exn", ed.exn_loc, constr) usage
  with Not_found -> ()

let set_value_used_callback name vd callback =
  let key = (name, vd.val_loc) in
  try
    let old = Hashtbl.find value_declarations key in
    Hashtbl.replace value_declarations key (fun () -> old (); callback ())
      (* this is to support cases like:
               let x = let x = 1 in x in x
         where the two declarations have the same location
         (e.g. resulting from Camlp4 expansion of grammar entries) *)
  with Not_found ->
    Hashtbl.add value_declarations key callback

let set_type_used_callback name td callback =
<<<<<<< HEAD
  let loc = td.type_loc in
  if loc.Location.loc_ghost then ()
  else let key = (name, loc) in
  let old =
    try Hashtbl.find type_declarations key
    with Not_found -> assert false
  in
  Hashtbl.replace type_declarations key (fun () -> callback old)
=======
  let old =
    try Hashtbl.find type_declarations (name, td.type_loc)
    with Not_found -> assert false in
  Hashtbl.replace type_declarations (name, td.type_loc) (fun () -> callback old)
>>>>>>> 1430e90e

let lookup_value lid env =
  let (_, desc) as r = lookup_value lid env in
  mark_value_used (Longident.last lid) desc;
  r

let lookup_type lid env =
  let (path, (decl, _)) = lookup_type lid env in
  mark_type_used (Longident.last lid) decl;
  (path, decl)

(* [path] must be the path to a type, not to a module ! *)
let path_subst_last path id =
  match path with
    Pident _ -> Pident id
  | Pdot (p, name, pos) -> Pdot(p, Ident.name id, pos)
  | Papply (p1, p2) -> assert false

(* [path] must be the path to a type, not to a module ! *)
let rec path_subst_last path id =
  match path with
    Pident _ -> Pident id
  | Pdot (p, name, pos) -> Pdot(p, Ident.name id, pos)
  | Papply (p1, p2) -> assert false

let mark_type_path env path =
  try
    let decl = find_type path env in
    mark_type_used (Path.last path) decl
  with Not_found -> ()

let ty_path t =
  match repr t with
  | {desc=Tconstr(path, _, _)} -> path
  | _ -> assert false

let lookup_constructor lid env =
<<<<<<< HEAD
  match lookup_all_constructors lid env with
    [] -> raise Not_found
  | (desc, use) :: _ ->
      mark_type_path env (ty_path desc.cstr_res);
      use ();
      desc

let is_lident = function
    Lident _ -> true
  | _ -> false

let lookup_all_constructors lid env =
  try
    let cstrs = lookup_all_constructors lid env in
    let wrap_use desc use () =
      mark_type_path env (ty_path desc.cstr_res);
      use ()
    in
    List.map (fun (cstr, use) -> (cstr, wrap_use cstr use)) cstrs
  with
    Not_found when is_lident lid -> []

=======
  let (_,desc) as c = lookup_constructor lid env in
  mark_type_path env (ty_path desc.cstr_res);
  c

>>>>>>> 1430e90e
let mark_constructor usage env name desc =
  match desc.cstr_tag with
  | Cstr_exception (_, loc) ->
      begin
        try Hashtbl.find used_constructors ("exn", loc, name) usage
        with Not_found -> ()
      end
  | _ ->
      let ty_path = ty_path desc.cstr_res in
      let ty_decl = try find_type ty_path env with Not_found -> assert false in
      let ty_name = Path.last ty_path in
      mark_constructor_used usage ty_name ty_decl name

let lookup_label lid env =
<<<<<<< HEAD
  match lookup_all_labels lid env with
    [] -> raise Not_found
  | (desc, use) :: _ ->
      mark_type_path env (ty_path desc.lbl_res);
      use ();
      desc

let lookup_all_labels lid env =
  try
    let lbls = lookup_all_labels lid env in
    let wrap_use desc use () =
      mark_type_path env (ty_path desc.lbl_res);
      use ()
    in
    List.map (fun (lbl, use) -> (lbl, wrap_use lbl use)) lbls
  with
    Not_found when is_lident lid -> []
=======
  let (_,desc) as c = lookup_label lid env in
  mark_type_path env (ty_path desc.lbl_res);
  c
>>>>>>> 1430e90e

let lookup_class lid env =
  let (_, desc) as r = lookup_class lid env in
  (* special support for Typeclass.unbound_class *)
  if Path.name desc.cty_path = "" then ignore (lookup_type lid env)
  else mark_type_path env desc.cty_path;
  r

let lookup_cltype lid env =
  let (_, desc) as r = lookup_cltype lid env in
  if Path.name desc.clty_path = "" then ignore (lookup_type lid env)
  else mark_type_path env desc.clty_path;
  mark_type_path env desc.clty_path;
  r

(* Iter on an environment (ignoring the body of functors and
   not yet evaluated structures) *)

let iter_env proj1 proj2 f env =
  Ident.iter (fun id (x,_) -> f (Pident id) x) (proj1 env);
  let rec iter_components path path' mcomps =
    if EnvLazy.is_val mcomps then
    match EnvLazy.force !components_of_module_maker' mcomps with
      Structure_comps comps ->
        Tbl.iter
          (fun s (d, n) -> f (Pdot (path, s, n)) (Pdot (path', s, n), d))
          (proj2 comps);
        Tbl.iter
          (fun s (c, n) ->
            iter_components (Pdot (path, s, n)) (Pdot (path', s, n)) c)
          comps.comp_components
    | Functor_comps _ -> ()
  in
  Hashtbl.iter
    (fun s pso ->
      match pso with None -> ()
      | Some ps ->
          let id = Pident (Ident.create_persistent s) in
          iter_components id id ps.ps_comps)
    persistent_structures;
  Ident.iter
    (fun id ((path, comps), _) -> iter_components (Pident id) path comps)
    env.components

let iter_types f = iter_env (fun env -> env.types) (fun sc -> sc.comp_types) f

(* GADT instance tracking *)

let add_gadt_instance_level lv env =
  {env with
   gadt_instances = (lv, ref TypeSet.empty) :: env.gadt_instances}

let is_Tlink = function {desc = Tlink _} -> true | _ -> false

let gadt_instance_level env t =
  let rec find_instance = function
      [] -> None
    | (lv, r) :: rem ->
        if TypeSet.exists is_Tlink !r then
          (* Should we use set_typeset ? *)
          r := TypeSet.fold (fun ty -> TypeSet.add (repr ty)) !r TypeSet.empty;
        if TypeSet.mem t !r then Some lv else find_instance rem
  in find_instance env.gadt_instances

let add_gadt_instances env lv tl =
  let r =
    try List.assoc lv env.gadt_instances with Not_found -> assert false in
  (* Format.eprintf "Added";
  List.iter (fun ty -> Format.eprintf "@ %a" !Btype.print_raw ty) tl;
  Format.eprintf "@."; *)
  set_typeset r (List.fold_right TypeSet.add tl !r)

(* Only use this after expand_head! *)
let add_gadt_instance_chain env lv t =
  let r =
    try List.assoc lv env.gadt_instances with Not_found -> assert false in
  let rec add_instance t =
    let t = repr t in
    if not (TypeSet.mem t !r) then begin
      (* Format.eprintf "@ %a" !Btype.print_raw t; *)
      set_typeset r (TypeSet.add t !r);
      match t.desc with
        Tconstr (p, _, memo) ->
          may add_instance (find_expans Private p !memo)
      | _ -> ()
    end
  in
  (* Format.eprintf "Added chain"; *)
  add_instance t
  (* Format.eprintf "@." *)

(* Expand manifest module type names at the top of the given module type *)

let rec scrape_modtype mty env =
  match mty with
    Mty_ident path ->
      begin try
        scrape_modtype (find_modtype_expansion path env) env
      with Not_found ->
        mty
      end
  | _ -> mty

(* Compute constructor descriptions *)

let constructors_of_type ty_path decl =
  let handle_variants cstrs =
    Datarepr.constructor_descrs
      (newgenty (Tconstr(ty_path, decl.type_params, ref Mnil)))
      cstrs decl.type_private
  in
  match decl.type_kind with
  | Type_variant cstrs -> handle_variants cstrs
  | Type_record _ | Type_abstract -> []

(* Compute label descriptions *)

let labels_of_type ty_path decl =
  match decl.type_kind with
    Type_record(labels, rep) ->
      Datarepr.label_descrs
        (newgenty (Tconstr(ty_path, decl.type_params, ref Mnil)))
        labels rep decl.type_private
  | Type_variant _ | Type_abstract -> []

(* Given a signature and a root path, prefix all idents in the signature
   by the root path and build the corresponding substitution. *)

let rec prefix_idents root pos sub = function
    [] -> ([], sub)
  | Sig_value(id, decl) :: rem ->
      let p = Pdot(root, Ident.name id, pos) in
      let nextpos = match decl.val_kind with Val_prim _ -> pos | _ -> pos+1 in
      let (pl, final_sub) = prefix_idents root nextpos sub rem in
      (p::pl, final_sub)
  | Sig_type(id, decl, _) :: rem ->
      let p = Pdot(root, Ident.name id, nopos) in
      let (pl, final_sub) =
        prefix_idents root pos (Subst.add_type id p sub) rem in
      (p::pl, final_sub)
  | Sig_exception(id, decl) :: rem ->
      let p = Pdot(root, Ident.name id, pos) in
      let (pl, final_sub) = prefix_idents root (pos+1) sub rem in
      (p::pl, final_sub)
  | Sig_module(id, mty, _) :: rem ->
      let p = Pdot(root, Ident.name id, pos) in
      let (pl, final_sub) =
        prefix_idents root (pos+1) (Subst.add_module id p sub) rem in
      (p::pl, final_sub)
  | Sig_modtype(id, decl) :: rem ->
      let p = Pdot(root, Ident.name id, nopos) in
      let (pl, final_sub) =
        prefix_idents root pos
                      (Subst.add_modtype id (Mty_ident p) sub) rem in
      (p::pl, final_sub)
  | Sig_class(id, decl, _) :: rem ->
      let p = Pdot(root, Ident.name id, pos) in
      let (pl, final_sub) = prefix_idents root (pos + 1) sub rem in
      (p::pl, final_sub)
  | Sig_class_type(id, decl, _) :: rem ->
      let p = Pdot(root, Ident.name id, nopos) in
      let (pl, final_sub) = prefix_idents root pos sub rem in
      (p::pl, final_sub)

let subst_signature sub sg =
  List.map
    (fun item ->
      match item with
      | Sig_value(id, decl) ->
          Sig_value (id, Subst.value_description sub decl)
      | Sig_type(id, decl, x) ->
          Sig_type(id, Subst.type_declaration sub decl, x)
      | Sig_exception(id, decl) ->
          Sig_exception (id, Subst.exception_declaration sub decl)
      | Sig_module(id, mty, x) ->
          Sig_module(id, Subst.modtype sub mty,x)
      | Sig_modtype(id, decl) ->
          Sig_modtype(id, Subst.modtype_declaration sub decl)
      | Sig_class(id, decl, x) ->
          Sig_class(id, Subst.class_declaration sub decl, x)
      | Sig_class_type(id, decl, x) ->
          Sig_class_type(id, Subst.cltype_declaration sub decl, x)
    )
    sg


let prefix_idents_and_subst root sub sg =
  let (pl, sub) = prefix_idents root 0 sub sg in
  pl, sub, lazy (subst_signature sub sg)

let prefix_idents_and_subst root sub sg =
  if sub = Subst.identity then
    let sgs =
      try
        Hashtbl.find prefixed_sg root
      with Not_found ->
        let sgs = ref [] in
        Hashtbl.add prefixed_sg root sgs;
        sgs
    in
    try
      List.assq sg !sgs
    with Not_found ->
      let r = prefix_idents_and_subst root sub sg in
      sgs := (sg, r) :: !sgs;
      r
  else
    prefix_idents_and_subst root sub sg

(* Compute structure descriptions *)

let add_to_tbl id decl tbl =
  let decls =
    try Tbl.find id tbl with Not_found -> [] in
  Tbl.add id (decl :: decls) tbl

let rec components_of_module env sub path mty =
  EnvLazy.create (env, sub, path, mty)

and components_of_module_maker (env, sub, path, mty) =
  (match scrape_modtype mty env with
    Mty_signature sg ->
      let c =
<<<<<<< HEAD
        { comp_values = Tbl.empty;
=======
        { comp_values = Tbl.empty; comp_annotations = Tbl.empty;
>>>>>>> 1430e90e
          comp_constrs = Tbl.empty;
          comp_labels = Tbl.empty; comp_types = Tbl.empty;
          comp_modules = Tbl.empty; comp_modtypes = Tbl.empty;
          comp_components = Tbl.empty; comp_classes = Tbl.empty;
          comp_cltypes = Tbl.empty } in
      let pl, sub, _ = prefix_idents_and_subst path sub sg in
      let env = ref env in
      let pos = ref 0 in
      List.iter2 (fun item path ->
        match item with
          Sig_value(id, decl) ->
            let decl' = Subst.value_description sub decl in
            c.comp_values <-
              Tbl.add (Ident.name id) (decl', !pos) c.comp_values;
            begin match decl.val_kind with
              Val_prim _ -> () | _ -> incr pos
            end
        | Sig_type(id, decl, _) ->
            let decl' = Subst.type_declaration sub decl in
            let constructors = List.map snd (constructors_of_type path decl') in
            let labels = List.map snd (labels_of_type path decl') in
            c.comp_types <-
<<<<<<< HEAD
              Tbl.add (Ident.name id)
                ((decl', (constructors, labels)), nopos)
                  c.comp_types;
            List.iter
              (fun descr ->
                c.comp_constrs <-
                  add_to_tbl descr.cstr_name (descr, nopos) c.comp_constrs)
              constructors;
            List.iter
              (fun descr ->
                c.comp_labels <-
                  add_to_tbl descr.lbl_name (descr, nopos) c.comp_labels)
              labels;
=======
              Tbl.add (Ident.name id) (decl', nopos) c.comp_types;
            let constructors = constructors_of_type path decl' in
            c.comp_constrs_by_path <-
              Tbl.add (Ident.name id)
                (List.map snd constructors, nopos) c.comp_constrs_by_path;
            List.iter
              (fun (name, descr) ->
                c.comp_constrs <-
                  Tbl.add (Ident.name name) (descr, nopos) c.comp_constrs)
              constructors;
            let labels = labels_of_type path decl' in
            List.iter
              (fun (name, descr) ->
                c.comp_labels <-
                  Tbl.add (Ident.name name) (descr, nopos) c.comp_labels)
              (labels);
>>>>>>> 1430e90e
            env := store_type_infos id path decl !env
        | Sig_exception(id, decl) ->
            let decl' = Subst.exception_declaration sub decl in
            let cstr = Datarepr.exception_descr path decl' in
            let s = Ident.name id in
            c.comp_constrs <-
              add_to_tbl s (cstr, !pos) c.comp_constrs;
            incr pos
        | Sig_module(id, mty, _) ->
            let mty' = EnvLazy.create (sub, mty) in
            c.comp_modules <-
              Tbl.add (Ident.name id) (mty', !pos) c.comp_modules;
            let comps = components_of_module !env sub path mty in
            c.comp_components <-
              Tbl.add (Ident.name id) (comps, !pos) c.comp_components;
            env := store_module id path mty !env;
            incr pos
        | Sig_modtype(id, decl) ->
            let decl' = Subst.modtype_declaration sub decl in
            c.comp_modtypes <-
              Tbl.add (Ident.name id) (decl', nopos) c.comp_modtypes;
            env := store_modtype id path decl !env
        | Sig_class(id, decl, _) ->
            let decl' = Subst.class_declaration sub decl in
            c.comp_classes <-
              Tbl.add (Ident.name id) (decl', !pos) c.comp_classes;
            incr pos
        | Sig_class_type(id, decl, _) ->
            let decl' = Subst.cltype_declaration sub decl in
            c.comp_cltypes <-
              Tbl.add (Ident.name id) (decl', !pos) c.comp_cltypes)
        sg pl;
        Structure_comps c
  | Mty_functor(param, ty_arg, ty_res) ->
        Functor_comps {
          fcomp_param = param;
          (* fcomp_arg must be prefixed eagerly, because it is interpreted
             in the outer environment, not in env *)
          fcomp_arg = Subst.modtype sub ty_arg;
          (* fcomp_res is prefixed lazily, because it is interpreted in env *)
          fcomp_res = ty_res;
          fcomp_env = env;
          fcomp_subst = sub;
          fcomp_cache = Hashtbl.create 17 }
  | Mty_ident p ->
        Structure_comps {
<<<<<<< HEAD
          comp_values = Tbl.empty;
          comp_constrs = Tbl.empty;
          comp_labels = Tbl.empty;
          comp_types = Tbl.empty;
=======
          comp_values = Tbl.empty; comp_annotations = Tbl.empty;
          comp_constrs = Tbl.empty;
          comp_labels = Tbl.empty;
          comp_types = Tbl.empty; comp_constrs_by_path = Tbl.empty;
>>>>>>> 1430e90e
          comp_modules = Tbl.empty; comp_modtypes = Tbl.empty;
          comp_components = Tbl.empty; comp_classes = Tbl.empty;
          comp_cltypes = Tbl.empty })

(* Insertion of bindings by identifier + path *)

and check_usage loc id warn tbl =
  if not loc.Location.loc_ghost && Warnings.is_active (warn "") then begin
    let name = Ident.name id in
    let key = (name, loc) in
    if Hashtbl.mem tbl key then ()
    else let used = ref false in
    Hashtbl.add tbl key (fun () -> used := true);
    if not (name = "" || name.[0] = '_' || name.[0] = '#')
    then
      !add_delayed_check_forward
        (fun () -> if not !used then Location.prerr_warning loc (warn name))
  end;

and store_value ?check id path decl env =
  may (fun f -> check_usage decl.val_loc id f value_declarations) check;
  { env with
    values = EnvTbl.add id (path, decl) env.values;
    summary = Env_value(env.summary, id, decl) }

and store_type id path info env =
  let loc = info.type_loc in
  check_usage loc id (fun s -> Warnings.Unused_type_declaration s)
    type_declarations;
  let constructors = constructors_of_type path info in
  let labels = labels_of_type path info in
  let descrs = (List.map snd constructors, List.map snd labels) in

  if not loc.Location.loc_ghost &&
    Warnings.is_active (Warnings.Unused_constructor ("", false, false))
  then begin
    let ty = Ident.name id in
    List.iter
<<<<<<< HEAD
      begin fun (_, {cstr_name = c; _}) ->
=======
      begin fun (c, _) ->
        let c = Ident.name c in
>>>>>>> 1430e90e
        let k = (ty, loc, c) in
        if not (Hashtbl.mem used_constructors k) then
          let used = constructor_usages () in
          Hashtbl.add used_constructors k (add_constructor_usage used);
          if not (ty = "" || ty.[0] = '_')
          then !add_delayed_check_forward
              (fun () ->
                if not env.in_signature && not used.cu_positive then
                  Location.prerr_warning loc
                    (Warnings.Unused_constructor
                       (c, used.cu_pattern, used.cu_privatize)))
      end
      constructors
  end;
  { env with
    constrs =
      List.fold_right
<<<<<<< HEAD
        (fun (id, descr) constrs -> EnvTbl.add id descr constrs)
        constructors
        env.constrs;
    labels =
      List.fold_right
        (fun (id, descr) labels -> EnvTbl.add id descr labels)
=======
        (fun (name, descr) constrs ->
          EnvTbl.add name (path_subst_last path name, descr) constrs)
        constructors
        env.constrs;

    constrs_by_path =
      EnvTbl.add id
        (path,List.map snd constructors) env.constrs_by_path;
    labels =
      List.fold_right
        (fun (name, descr) labels ->
          EnvTbl.add name (path_subst_last path name, descr) labels)
>>>>>>> 1430e90e
        labels
        env.labels;
    types = EnvTbl.add id (path, (info, descrs)) env.types;
    summary = Env_type(env.summary, id, info) }

and store_type_infos id path info env =
  (* Simplified version of store_type that doesn't compute and store
     constructor and label infos, but simply record the arity and
     manifest-ness of the type.  Used in components_of_module to
     keep track of type abbreviations (e.g. type t = float) in the
     computation of label representations. *)
  { env with
    types = EnvTbl.add id (path, (info,([],[]))) env.types;
    summary = Env_type(env.summary, id, info) }

and store_exception id path decl env =
  let loc = decl.exn_loc in
  if not loc.Location.loc_ghost &&
    Warnings.is_active (Warnings.Unused_exception ("", false))
  then begin
    let ty = "exn" in
    let c = Ident.name id in
    let k = (ty, loc, c) in
    if not (Hashtbl.mem used_constructors k) then begin
      let used = constructor_usages () in
      Hashtbl.add used_constructors k (add_constructor_usage used);
      !add_delayed_check_forward
        (fun () ->
          if not env.in_signature && not used.cu_positive then
            Location.prerr_warning loc
              (Warnings.Unused_exception
                 (c, used.cu_pattern)
              )
        )
    end;
  end;
  { env with
    constrs = EnvTbl.add id (path_subst_last path id,
                             Datarepr.exception_descr path decl) env.constrs;
    summary = Env_exception(env.summary, id, decl) }

and store_module id path mty env =
  { env with
    modules = EnvTbl.add id (path, mty) env.modules;
    components =
      EnvTbl.add id (path, components_of_module env Subst.identity path mty)
                   env.components;
    summary = Env_module(env.summary, id, mty) }

and store_modtype id path info env =
  { env with
    modtypes = EnvTbl.add id (path, info) env.modtypes;
    summary = Env_modtype(env.summary, id, info) }

and store_class id path desc env =
  { env with
    classes = EnvTbl.add id (path, desc) env.classes;
    summary = Env_class(env.summary, id, desc) }

and store_cltype id path desc env =
  { env with
    cltypes = EnvTbl.add id (path, desc) env.cltypes;
    summary = Env_cltype(env.summary, id, desc) }

(* Compute the components of a functor application in a path. *)

let components_of_functor_appl f p1 p2 =
  try
    Hashtbl.find f.fcomp_cache p2
  with Not_found ->
    let p = Papply(p1, p2) in
    let mty =
      Subst.modtype (Subst.add_module f.fcomp_param p2 Subst.identity)
                    f.fcomp_res in
    let comps = components_of_module f.fcomp_env f.fcomp_subst p mty in
    Hashtbl.add f.fcomp_cache p2 comps;
    comps

(* Define forward functions *)

let _ =
  components_of_module' := components_of_module;
  components_of_functor_appl' := components_of_functor_appl;
  components_of_module_maker' := components_of_module_maker

(* Insertion of bindings by identifier *)

let add_value ?check id desc env =
  store_value ?check id (Pident id) desc env

let add_type id info env =
  store_type id (Pident id) info env

and add_exception id decl env =
  store_exception id (Pident id) decl env

and add_module id mty env =
  store_module id (Pident id) mty env

and add_modtype id info env =
  store_modtype id (Pident id) info env

and add_class id ty env =
  store_class id (Pident id) ty env

and add_cltype id ty env =
  store_cltype id (Pident id) ty env

let add_local_constraint id info elv env =
  match info with
    {type_manifest = Some ty; type_newtype_level = Some (lv, _)} ->
      (* elv is the expansion level, lv is the definition level *)
      let env =
        add_type id {info with type_newtype_level = Some (lv, elv)} env in
      { env with local_constraints = true }
  | _ -> assert false

(* Insertion of bindings by name *)

let enter store_fun name data env =
  let id = Ident.create name in (id, store_fun id (Pident id) data env)

let enter_value ?check = enter (store_value ?check)
and enter_type = enter store_type
and enter_exception = enter store_exception
and enter_module = enter store_module
and enter_modtype = enter store_modtype
and enter_class = enter store_class
and enter_cltype = enter store_cltype

(* Insertion of all components of a signature *)

let add_item comp env =
  match comp with
    Sig_value(id, decl)     -> add_value id decl env
  | Sig_type(id, decl, _)   -> add_type id decl env
  | Sig_exception(id, decl) -> add_exception id decl env
  | Sig_module(id, mty, _)  -> add_module id mty env
  | Sig_modtype(id, decl)   -> add_modtype id decl env
  | Sig_class(id, decl, _)  -> add_class id decl env
  | Sig_class_type(id, decl, _) -> add_cltype id decl env

let rec add_signature sg env =
  match sg with
    [] -> env
  | comp :: rem -> add_signature rem (add_item comp env)

(* Open a signature path *)

let open_signature root sg env =
  (* First build the paths and substitution *)
  let (pl, sub, sg) = prefix_idents_and_subst root Subst.identity sg in
  let sg = Lazy.force sg in

  (* Then enter the components in the environment after substitution *)

  let newenv =
    List.fold_left2
      (fun env item p ->
        match item with
          Sig_value(id, decl) ->
<<<<<<< HEAD
            store_value (Ident.hide id) p decl env
        | Sig_type(id, decl, _) ->
            store_type (Ident.hide id) p decl env
        | Sig_exception(id, decl) ->
            store_exception (Ident.hide id) p decl env
        | Sig_module(id, mty, _) ->
            store_module (Ident.hide id) p mty env
        | Sig_modtype(id, decl) ->
            store_modtype (Ident.hide id) p decl env
        | Sig_class(id, decl, _) ->
            store_class (Ident.hide id) p decl env
        | Sig_class_type(id, decl, _) ->
            store_cltype (Ident.hide id) p decl env
      )
=======
            let e1 = store_value (Ident.hide id) p
                        (Subst.value_description sub decl) env
            in store_annot (Ident.hide id) p (Annot.Iref_external) e1
        | Sig_type(id, decl, _) ->
            store_type (Ident.hide id) p
                       (Subst.type_declaration sub decl) env
        | Sig_exception(id, decl) ->
            store_exception (Ident.hide id) p
                            (Subst.exception_declaration sub decl) env
        | Sig_module(id, mty, _) ->
            store_module (Ident.hide id) p (Subst.modtype sub mty) env
        | Sig_modtype(id, decl) ->
            store_modtype (Ident.hide id) p
                          (Subst.modtype_declaration sub decl) env
        | Sig_class(id, decl, _) ->
            store_class (Ident.hide id) p
                        (Subst.class_declaration sub decl) env
        | Sig_class_type(id, decl, _) ->
            store_cltype (Ident.hide id) p
                         (Subst.cltype_declaration sub decl) env)
>>>>>>> 1430e90e
      env sg pl in
  { newenv with summary = Env_open(env.summary, root) }

(* Open a signature from a file *)

let open_pers_signature name env =
  let ps = find_pers_struct name in
  open_signature (Pident(Ident.create_persistent name)) ps.ps_sig env

let open_signature ?(loc = Location.none) ?(toplevel = false) root sg env =
  if not toplevel && not loc.Location.loc_ghost && Warnings.is_active (Warnings.Unused_open "")
  then begin
    let used = ref false in
    !add_delayed_check_forward
      (fun () ->
        if not !used then
          Location.prerr_warning loc (Warnings.Unused_open (Path.name root))
      );
    EnvTbl.with_slot used (open_signature root sg) env
  end
  else open_signature root sg env

(* Read a signature from a file *)

let read_signature modname filename =
  let ps = read_pers_struct modname filename in ps.ps_sig

(* Return the CRC of the interface of the given compilation unit *)

let crc_of_unit name =
  let ps = find_pers_struct name in
  try
    List.assoc name ps.ps_crcs
  with Not_found ->
    assert false

(* Return the list of imported interfaces with their CRCs *)

let imported_units() =
  Consistbl.extract crc_units

(* Save a signature to a file *)

let save_signature_with_imports sg modname filename imports =
  Btype.cleanup_abbrev ();
  Subst.reset_for_saving ();
  let sg = Subst.signature (Subst.for_saving Subst.identity) sg in
  let oc = open_out_bin filename in
  try
    let cmi = {
      cmi_name = modname;
      cmi_sign = sg;
      cmi_crcs = imports;
      cmi_flags = if !Clflags.recursive_types then [Rectypes] else [];
    } in
    let crc = output_cmi filename oc cmi in
    close_out oc;
    (* Enter signature in persistent table so that imported_unit()
       will also return its crc *)
    let comps =
      components_of_module empty Subst.identity
        (Pident(Ident.create_persistent modname)) (Mty_signature sg) in
    let ps =
      { ps_name = modname;
        ps_sig = sg;
        ps_comps = comps;
        ps_crcs = (cmi.cmi_name, crc) :: imports;
        ps_filename = filename;
        ps_flags = cmi.cmi_flags } in
    Hashtbl.add persistent_structures modname (Some ps);
    Consistbl.set crc_units modname crc filename;
    sg
  with exn ->
    close_out oc;
    remove_file filename;
    raise exn

let save_signature sg modname filename =
  save_signature_with_imports sg modname filename (imported_units())

(* Folding on environments *)
<<<<<<< HEAD
=======
let ident_tbl_fold f t acc =
  List.fold_right
    (fun key acc -> f key (EnvTbl.find_same_not_using key t) acc)
    (EnvTbl.keys t)
    acc
>>>>>>> 1430e90e

let find_all proj1 proj2 f lid env acc =
  match lid with
    | None ->
<<<<<<< HEAD
      EnvTbl.fold_name
=======
      ident_tbl_fold
>>>>>>> 1430e90e
        (fun id (p, data) acc -> f (Ident.name id) p data acc)
        (proj1 env) acc
    | Some l ->
      let p, desc = lookup_module_descr l env in
      begin match EnvLazy.force components_of_module_maker desc with
          Structure_comps c ->
            Tbl.fold
              (fun s (data, pos) acc -> f s (Pdot (p, s, pos)) data acc)
              (proj2 c) acc
        | Functor_comps _ ->
<<<<<<< HEAD
            acc
      end

let find_all_simple_list proj1 proj2 f lid env acc =
  match lid with
    | None ->
      EnvTbl.fold_name
        (fun id data acc -> f data acc)
        (proj1 env) acc
    | Some l ->
      let p, desc = lookup_module_descr l env in
      begin match EnvLazy.force components_of_module_maker desc with
          Structure_comps c ->
            Tbl.fold
              (fun s comps acc ->
                match comps with
                  [] -> acc
                | (data, pos) :: _ ->
                  f data acc)
              (proj2 c) acc
        | Functor_comps _ ->
            acc
=======
          raise Not_found
>>>>>>> 1430e90e
      end

let fold_modules f lid env acc =
  match lid with
    | None ->
      let acc =
<<<<<<< HEAD
        EnvTbl.fold_name
=======
        ident_tbl_fold
>>>>>>> 1430e90e
          (fun id (p, data) acc -> f (Ident.name id) p data acc)
          env.modules
          acc
      in
      Hashtbl.fold
        (fun name ps acc ->
          match ps with
              None -> acc
            | Some ps ->
              f name (Pident(Ident.create_persistent name))
                     (Mty_signature ps.ps_sig) acc)
        persistent_structures
        acc
    | Some l ->
      let p, desc = lookup_module_descr l env in
      begin match EnvLazy.force components_of_module_maker desc with
          Structure_comps c ->
            Tbl.fold
              (fun s (data, pos) acc ->
                f s (Pdot (p, s, pos))
                    (EnvLazy.force subst_modtype_maker data) acc)
              c.comp_modules
              acc
        | Functor_comps _ ->
<<<<<<< HEAD
            acc
=======
          raise Not_found
>>>>>>> 1430e90e
      end

let fold_values f =
  find_all (fun env -> env.values) (fun sc -> sc.comp_values) f
and fold_constructors f =
<<<<<<< HEAD
  find_all_simple_list (fun env -> env.constrs) (fun sc -> sc.comp_constrs) f
and fold_labels f =
  find_all_simple_list (fun env -> env.labels) (fun sc -> sc.comp_labels) f
=======
  find_all (fun env -> env.constrs) (fun sc -> sc.comp_constrs) f
and fold_labels f =
  find_all (fun env -> env.labels) (fun sc -> sc.comp_labels) f
>>>>>>> 1430e90e
and fold_types f =
  find_all (fun env -> env.types) (fun sc -> sc.comp_types) f
and fold_modtypes f =
  find_all (fun env -> env.modtypes) (fun sc -> sc.comp_modtypes) f
and fold_classs f =
  find_all (fun env -> env.classes) (fun sc -> sc.comp_classes) f
and fold_cltypes f =
  find_all (fun env -> env.cltypes) (fun sc -> sc.comp_cltypes) f


(* Make the initial environment *)

let initial = Predef.build_initial_env add_type add_exception empty

(* Return the environment summary *)

let summary env = env.summary
let keep_only_summary env =
  { empty with
    summary = env.summary;
    local_constraints = env.local_constraints;
    in_signature = env.in_signature;
}

let env_of_only_summary env_from_summary env =
  let new_env = env_from_summary env.summary Subst.identity in
  { new_env with
    local_constraints = env.local_constraints;
    in_signature = env.in_signature;
  }

let last_env = ref empty
let last_reduced_env = ref empty

let keep_only_summary env =
  if !last_env == env then !last_reduced_env
  else begin
    let new_env =
      {
       empty with
       summary = env.summary;
       local_constraints = env.local_constraints;
       in_signature = env.in_signature;
      }
    in
    last_env := env;
    last_reduced_env := new_env;
    new_env
  end


let env_of_only_summary env_from_summary env =
  let new_env = env_from_summary env.summary Subst.identity in
  { new_env with
    local_constraints = env.local_constraints;
    in_signature = env.in_signature;
  }

(* Error report *)

open Format

let report_error ppf = function
  | Illegal_renaming(modname, filename) -> fprintf ppf
      "Wrong file naming: %a@ contains the compiled interface for@ %s"
      Location.print_filename filename modname
  | Inconsistent_import(name, source1, source2) -> fprintf ppf
      "@[<hov>The files %a@ and %a@ \
              make inconsistent assumptions@ over interface %s@]"
      Location.print_filename source1 Location.print_filename source2 name
  | Need_recursive_types(import, export) ->
      fprintf ppf
        "@[<hov>Unit %s imports from %s, which uses recursive types.@ %s@]"
        export import "The compilation flag -rectypes is required"<|MERGE_RESOLUTION|>--- conflicted
+++ resolved
@@ -50,11 +50,8 @@
 let used_constructors :
     (string * Location.t * string, (constructor_usage -> unit)) Hashtbl.t
   = Hashtbl.create 16
-<<<<<<< HEAD
 
 let prefixed_sg = Hashtbl.create 113
-=======
->>>>>>> 1430e90e
 
 type error =
   | Illegal_renaming of string * string
@@ -68,10 +65,7 @@
 
   val force : ('a -> 'b) -> ('a,'b) t -> 'b
   val create : 'a -> ('a,'b) t
-<<<<<<< HEAD
-=======
   val is_val : ('a,'b) t -> bool
->>>>>>> 1430e90e
 
 end  = struct
 
@@ -95,12 +89,9 @@
             x := Raise e;
             raise e
 
-<<<<<<< HEAD
-=======
   let is_val x =
     match !x with Done _ -> true | _ -> false
 
->>>>>>> 1430e90e
   let create x =
     let x = ref (Thunk x) in
     x
@@ -123,7 +114,6 @@
   struct
     (* A table indexed by identifier, with an extra slot to record usage. *)
     type 'a t = ('a * bool ref) Ident.tbl
-<<<<<<< HEAD
 
     let empty = Ident.empty
     let dummy_slot = ref true
@@ -134,14 +124,6 @@
 
     let add_dont_track id x tbl =
       Ident.add id (x, dummy_slot) tbl
-=======
-
-    let empty = Ident.empty
-    let current_slot = ref (ref true)
-
-    let add id x tbl =
-      Ident.add id (x, !current_slot) tbl
->>>>>>> 1430e90e
 
     let find_same_not_using id tbl =
       fst (Ident.find_same id tbl)
@@ -155,13 +137,10 @@
       let (x, slot) = Ident.find_name s tbl in
       slot := true;
       x
-<<<<<<< HEAD
 
     let find_all s tbl =
       let xs = Ident.find_all s tbl in
         List.map (fun (x, slot) -> (x, (fun () -> slot := true))) xs
-=======
->>>>>>> 1430e90e
 
     let with_slot slot f x =
       let old_slot = !current_slot in
@@ -170,13 +149,8 @@
         (fun () -> f x)
         (fun () -> current_slot := old_slot)
 
-<<<<<<< HEAD
     let fold_name f = Ident.fold_name (fun k (d,_) -> f k d)
     let keys tbl = Ident.fold_all (fun k _ accu -> k::accu) tbl []
-=======
-    let keys tbl =
-      Ident.keys tbl
->>>>>>> 1430e90e
   end
 
 type type_descriptions =
@@ -184,17 +158,9 @@
 
 type t = {
   values: (Path.t * value_description) EnvTbl.t;
-<<<<<<< HEAD
   constrs: constructor_description EnvTbl.t;
   labels: label_description EnvTbl.t;
   types: (Path.t * (type_declaration * type_descriptions)) EnvTbl.t;
-=======
-  annotations: (Path.t * Annot.ident) EnvTbl.t;
-  constrs: (Path.t * constructor_description) EnvTbl.t;
-  labels: (Path.t * label_description) EnvTbl.t;
-  constrs_by_path: (Path.t * (constructor_description list)) EnvTbl.t;
-  types: (Path.t * type_declaration) EnvTbl.t;
->>>>>>> 1430e90e
   modules: (Path.t * module_type) EnvTbl.t;
   modtypes: (Path.t * modtype_declaration) EnvTbl.t;
   components: (Path.t * module_components) EnvTbl.t;
@@ -215,19 +181,10 @@
 
 and structure_components = {
   mutable comp_values: (string, (value_description * int)) Tbl.t;
-<<<<<<< HEAD
   mutable comp_constrs: (string, (constructor_description * int) list) Tbl.t;
   mutable comp_labels: (string, (label_description * int) list) Tbl.t;
   mutable comp_types:
    (string, ((type_declaration * type_descriptions) * int)) Tbl.t;
-=======
-  mutable comp_annotations: (string, (Annot.ident * int)) Tbl.t;
-  mutable comp_constrs: (string, (constructor_description * int)) Tbl.t;
-  mutable comp_labels: (string, (label_description * int)) Tbl.t;
-  mutable comp_constrs_by_path:
-      (string, (constructor_description list * int)) Tbl.t;
-  mutable comp_types: (string, (type_declaration * int)) Tbl.t;
->>>>>>> 1430e90e
   mutable comp_modules:
    (string, ((Subst.t * Types.module_type,module_type) EnvLazy.t * int)) Tbl.t;
   mutable comp_modtypes: (string, (modtype_declaration * int)) Tbl.t;
@@ -248,14 +205,8 @@
 let subst_modtype_maker (subst, mty) = Subst.modtype subst mty
 
 let empty = {
-<<<<<<< HEAD
   values = EnvTbl.empty; constrs = EnvTbl.empty;
   labels = EnvTbl.empty; types = EnvTbl.empty;
-=======
-  values = EnvTbl.empty; annotations = EnvTbl.empty; constrs = EnvTbl.empty;
-  labels = EnvTbl.empty; types = EnvTbl.empty;
-  constrs_by_path = EnvTbl.empty;
->>>>>>> 1430e90e
   modules = EnvTbl.empty; modtypes = EnvTbl.empty;
   components = EnvTbl.empty; classes = EnvTbl.empty;
   cltypes = EnvTbl.empty;
@@ -280,16 +231,13 @@
 
 let is_local (p, _) = is_ident p
 
-<<<<<<< HEAD
 let is_local_exn = function
   | {cstr_tag = Cstr_exception (p, _)} -> is_ident p
   | _ -> false
 
-=======
->>>>>>> 1430e90e
 let diff env1 env2 =
   diff_keys is_local env1.values env2.values @
-  diff_keys is_local env1.constrs env2.constrs @
+  diff_keys is_local_exn env1.constrs env2.constrs @
   diff_keys is_local env1.modules env2.modules @
   diff_keys is_local env1.classes env2.classes
 
@@ -409,12 +357,6 @@
   Hashtbl.clear prefixed_sg
 
 
-let reset_missing_cmis () =
-  let l = Hashtbl.fold
-      (fun name r acc -> if r = None then name :: acc else acc)
-      persistent_structures [] in
-  List.iter (Hashtbl.remove persistent_structures) l
-
 let set_unit_name name =
   current_unit := name
 
@@ -470,13 +412,7 @@
 
 let find_value =
   find (fun env -> env.values) (fun sc -> sc.comp_values)
-<<<<<<< HEAD
 and find_type_full =
-=======
-and find_annot =
-  find (fun env -> env.annotations) (fun sc -> sc.comp_annotations)
-and find_type =
->>>>>>> 1430e90e
   find (fun env -> env.types) (fun sc -> sc.comp_types)
 and find_modtype =
   find (fun env -> env.modtypes) (fun sc -> sc.comp_modtypes)
@@ -683,21 +619,12 @@
 
 let lookup_value =
   lookup (fun env -> env.values) (fun sc -> sc.comp_values)
-<<<<<<< HEAD
 and lookup_all_constructors =
   lookup_all_simple (fun env -> env.constrs) (fun sc -> sc.comp_constrs)
     cstr_shadow
 and lookup_all_labels =
   lookup_all_simple (fun env -> env.labels) (fun sc -> sc.comp_labels)
     lbl_shadow
-=======
-let lookup_annot id e =
-  lookup (fun env -> env.annotations) (fun sc -> sc.comp_annotations) id e
-and lookup_constructor =
-  lookup (fun env -> env.constrs) (fun sc -> sc.comp_constrs)
-and lookup_label =
-  lookup (fun env -> env.labels) (fun sc -> sc.comp_labels)
->>>>>>> 1430e90e
 and lookup_type =
   lookup (fun env -> env.types) (fun sc -> sc.comp_types)
 and lookup_modtype =
@@ -736,7 +663,6 @@
     Hashtbl.add value_declarations key callback
 
 let set_type_used_callback name td callback =
-<<<<<<< HEAD
   let loc = td.type_loc in
   if loc.Location.loc_ghost then ()
   else let key = (name, loc) in
@@ -745,12 +671,6 @@
     with Not_found -> assert false
   in
   Hashtbl.replace type_declarations key (fun () -> callback old)
-=======
-  let old =
-    try Hashtbl.find type_declarations (name, td.type_loc)
-    with Not_found -> assert false in
-  Hashtbl.replace type_declarations (name, td.type_loc) (fun () -> callback old)
->>>>>>> 1430e90e
 
 let lookup_value lid env =
   let (_, desc) as r = lookup_value lid env in
@@ -769,13 +689,6 @@
   | Pdot (p, name, pos) -> Pdot(p, Ident.name id, pos)
   | Papply (p1, p2) -> assert false
 
-(* [path] must be the path to a type, not to a module ! *)
-let rec path_subst_last path id =
-  match path with
-    Pident _ -> Pident id
-  | Pdot (p, name, pos) -> Pdot(p, Ident.name id, pos)
-  | Papply (p1, p2) -> assert false
-
 let mark_type_path env path =
   try
     let decl = find_type path env in
@@ -788,7 +701,6 @@
   | _ -> assert false
 
 let lookup_constructor lid env =
-<<<<<<< HEAD
   match lookup_all_constructors lid env with
     [] -> raise Not_found
   | (desc, use) :: _ ->
@@ -811,12 +723,6 @@
   with
     Not_found when is_lident lid -> []
 
-=======
-  let (_,desc) as c = lookup_constructor lid env in
-  mark_type_path env (ty_path desc.cstr_res);
-  c
-
->>>>>>> 1430e90e
 let mark_constructor usage env name desc =
   match desc.cstr_tag with
   | Cstr_exception (_, loc) ->
@@ -831,7 +737,6 @@
       mark_constructor_used usage ty_name ty_decl name
 
 let lookup_label lid env =
-<<<<<<< HEAD
   match lookup_all_labels lid env with
     [] -> raise Not_found
   | (desc, use) :: _ ->
@@ -849,11 +754,6 @@
     List.map (fun (lbl, use) -> (lbl, wrap_use lbl use)) lbls
   with
     Not_found when is_lident lid -> []
-=======
-  let (_,desc) as c = lookup_label lid env in
-  mark_type_path env (ty_path desc.lbl_res);
-  c
->>>>>>> 1430e90e
 
 let lookup_class lid env =
   let (_, desc) as r = lookup_class lid env in
@@ -1077,11 +977,7 @@
   (match scrape_modtype mty env with
     Mty_signature sg ->
       let c =
-<<<<<<< HEAD
         { comp_values = Tbl.empty;
-=======
-        { comp_values = Tbl.empty; comp_annotations = Tbl.empty;
->>>>>>> 1430e90e
           comp_constrs = Tbl.empty;
           comp_labels = Tbl.empty; comp_types = Tbl.empty;
           comp_modules = Tbl.empty; comp_modtypes = Tbl.empty;
@@ -1104,7 +1000,6 @@
             let constructors = List.map snd (constructors_of_type path decl') in
             let labels = List.map snd (labels_of_type path decl') in
             c.comp_types <-
-<<<<<<< HEAD
               Tbl.add (Ident.name id)
                 ((decl', (constructors, labels)), nopos)
                   c.comp_types;
@@ -1118,24 +1013,6 @@
                 c.comp_labels <-
                   add_to_tbl descr.lbl_name (descr, nopos) c.comp_labels)
               labels;
-=======
-              Tbl.add (Ident.name id) (decl', nopos) c.comp_types;
-            let constructors = constructors_of_type path decl' in
-            c.comp_constrs_by_path <-
-              Tbl.add (Ident.name id)
-                (List.map snd constructors, nopos) c.comp_constrs_by_path;
-            List.iter
-              (fun (name, descr) ->
-                c.comp_constrs <-
-                  Tbl.add (Ident.name name) (descr, nopos) c.comp_constrs)
-              constructors;
-            let labels = labels_of_type path decl' in
-            List.iter
-              (fun (name, descr) ->
-                c.comp_labels <-
-                  Tbl.add (Ident.name name) (descr, nopos) c.comp_labels)
-              (labels);
->>>>>>> 1430e90e
             env := store_type_infos id path decl !env
         | Sig_exception(id, decl) ->
             let decl' = Subst.exception_declaration sub decl in
@@ -1182,17 +1059,10 @@
           fcomp_cache = Hashtbl.create 17 }
   | Mty_ident p ->
         Structure_comps {
-<<<<<<< HEAD
           comp_values = Tbl.empty;
           comp_constrs = Tbl.empty;
           comp_labels = Tbl.empty;
           comp_types = Tbl.empty;
-=======
-          comp_values = Tbl.empty; comp_annotations = Tbl.empty;
-          comp_constrs = Tbl.empty;
-          comp_labels = Tbl.empty;
-          comp_types = Tbl.empty; comp_constrs_by_path = Tbl.empty;
->>>>>>> 1430e90e
           comp_modules = Tbl.empty; comp_modtypes = Tbl.empty;
           comp_components = Tbl.empty; comp_classes = Tbl.empty;
           comp_cltypes = Tbl.empty })
@@ -1231,12 +1101,7 @@
   then begin
     let ty = Ident.name id in
     List.iter
-<<<<<<< HEAD
       begin fun (_, {cstr_name = c; _}) ->
-=======
-      begin fun (c, _) ->
-        let c = Ident.name c in
->>>>>>> 1430e90e
         let k = (ty, loc, c) in
         if not (Hashtbl.mem used_constructors k) then
           let used = constructor_usages () in
@@ -1254,27 +1119,12 @@
   { env with
     constrs =
       List.fold_right
-<<<<<<< HEAD
         (fun (id, descr) constrs -> EnvTbl.add id descr constrs)
         constructors
         env.constrs;
     labels =
       List.fold_right
         (fun (id, descr) labels -> EnvTbl.add id descr labels)
-=======
-        (fun (name, descr) constrs ->
-          EnvTbl.add name (path_subst_last path name, descr) constrs)
-        constructors
-        env.constrs;
-
-    constrs_by_path =
-      EnvTbl.add id
-        (path,List.map snd constructors) env.constrs_by_path;
-    labels =
-      List.fold_right
-        (fun (name, descr) labels ->
-          EnvTbl.add name (path_subst_last path name, descr) labels)
->>>>>>> 1430e90e
         labels
         env.labels;
     types = EnvTbl.add id (path, (info, descrs)) env.types;
@@ -1312,8 +1162,7 @@
     end;
   end;
   { env with
-    constrs = EnvTbl.add id (path_subst_last path id,
-                             Datarepr.exception_descr path decl) env.constrs;
+    constrs = EnvTbl.add id (Datarepr.exception_descr path decl) env.constrs;
     summary = Env_exception(env.summary, id, decl) }
 
 and store_module id path mty env =
@@ -1436,7 +1285,6 @@
       (fun env item p ->
         match item with
           Sig_value(id, decl) ->
-<<<<<<< HEAD
             store_value (Ident.hide id) p decl env
         | Sig_type(id, decl, _) ->
             store_type (Ident.hide id) p decl env
@@ -1451,28 +1299,6 @@
         | Sig_class_type(id, decl, _) ->
             store_cltype (Ident.hide id) p decl env
       )
-=======
-            let e1 = store_value (Ident.hide id) p
-                        (Subst.value_description sub decl) env
-            in store_annot (Ident.hide id) p (Annot.Iref_external) e1
-        | Sig_type(id, decl, _) ->
-            store_type (Ident.hide id) p
-                       (Subst.type_declaration sub decl) env
-        | Sig_exception(id, decl) ->
-            store_exception (Ident.hide id) p
-                            (Subst.exception_declaration sub decl) env
-        | Sig_module(id, mty, _) ->
-            store_module (Ident.hide id) p (Subst.modtype sub mty) env
-        | Sig_modtype(id, decl) ->
-            store_modtype (Ident.hide id) p
-                          (Subst.modtype_declaration sub decl) env
-        | Sig_class(id, decl, _) ->
-            store_class (Ident.hide id) p
-                        (Subst.class_declaration sub decl) env
-        | Sig_class_type(id, decl, _) ->
-            store_cltype (Ident.hide id) p
-                         (Subst.cltype_declaration sub decl) env)
->>>>>>> 1430e90e
       env sg pl in
   { newenv with summary = Env_open(env.summary, root) }
 
@@ -1554,23 +1380,11 @@
   save_signature_with_imports sg modname filename (imported_units())
 
 (* Folding on environments *)
-<<<<<<< HEAD
-=======
-let ident_tbl_fold f t acc =
-  List.fold_right
-    (fun key acc -> f key (EnvTbl.find_same_not_using key t) acc)
-    (EnvTbl.keys t)
-    acc
->>>>>>> 1430e90e
 
 let find_all proj1 proj2 f lid env acc =
   match lid with
     | None ->
-<<<<<<< HEAD
       EnvTbl.fold_name
-=======
-      ident_tbl_fold
->>>>>>> 1430e90e
         (fun id (p, data) acc -> f (Ident.name id) p data acc)
         (proj1 env) acc
     | Some l ->
@@ -1581,7 +1395,6 @@
               (fun s (data, pos) acc -> f s (Pdot (p, s, pos)) data acc)
               (proj2 c) acc
         | Functor_comps _ ->
-<<<<<<< HEAD
             acc
       end
 
@@ -1604,20 +1417,13 @@
               (proj2 c) acc
         | Functor_comps _ ->
             acc
-=======
-          raise Not_found
->>>>>>> 1430e90e
       end
 
 let fold_modules f lid env acc =
   match lid with
     | None ->
       let acc =
-<<<<<<< HEAD
         EnvTbl.fold_name
-=======
-        ident_tbl_fold
->>>>>>> 1430e90e
           (fun id (p, data) acc -> f (Ident.name id) p data acc)
           env.modules
           acc
@@ -1642,25 +1448,15 @@
               c.comp_modules
               acc
         | Functor_comps _ ->
-<<<<<<< HEAD
             acc
-=======
-          raise Not_found
->>>>>>> 1430e90e
       end
 
 let fold_values f =
   find_all (fun env -> env.values) (fun sc -> sc.comp_values) f
 and fold_constructors f =
-<<<<<<< HEAD
   find_all_simple_list (fun env -> env.constrs) (fun sc -> sc.comp_constrs) f
 and fold_labels f =
   find_all_simple_list (fun env -> env.labels) (fun sc -> sc.comp_labels) f
-=======
-  find_all (fun env -> env.constrs) (fun sc -> sc.comp_constrs) f
-and fold_labels f =
-  find_all (fun env -> env.labels) (fun sc -> sc.comp_labels) f
->>>>>>> 1430e90e
 and fold_types f =
   find_all (fun env -> env.types) (fun sc -> sc.comp_types) f
 and fold_modtypes f =
@@ -1678,19 +1474,6 @@
 (* Return the environment summary *)
 
 let summary env = env.summary
-let keep_only_summary env =
-  { empty with
-    summary = env.summary;
-    local_constraints = env.local_constraints;
-    in_signature = env.in_signature;
-}
-
-let env_of_only_summary env_from_summary env =
-  let new_env = env_from_summary env.summary Subst.identity in
-  { new_env with
-    local_constraints = env.local_constraints;
-    in_signature = env.in_signature;
-  }
 
 let last_env = ref empty
 let last_reduced_env = ref empty
