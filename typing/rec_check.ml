(**************************************************************************)
(*                                                                        *)
(*                                 OCaml                                  *)
(*                                                                        *)
(*               Jeremy Yallop, University of Cambridge                   *)
(*               Gabriel Scherer, Project Parsifal, INRIA Saclay          *)
(*               Alban Reynaud, ENS Lyon                                  *)
(*                                                                        *)
(*   Copyright 2017 Jeremy Yallop                                         *)
(*   Copyright 2018 Alban Reynaud                                         *)
(*   Copyright 2018 INRIA                                                 *)
(*                                                                        *)
(*   All rights reserved.  This file is distributed under the terms of    *)
(*   the GNU Lesser General Public License version 2.1, with the          *)
(*   special exception on linking described in the file LICENSE.          *)
(*                                                                        *)
(**************************************************************************)

(** Static checking of recursive declarations

Some recursive definitions are meaningful
{[
  let rec factorial = function 0 -> 1 | n -> n * factorial (n - 1)
  let rec infinite_list = 0 :: infinite_list
]}
but some other are meaningless
{[
  let rec x = x
  let rec x = x+1
|}

Intuitively, a recursive definition makes sense when the body of the
definition can be evaluated without fully knowing what the recursive
name is yet.

In the [factorial] example, the name [factorial] refers to a function,
evaluating the function definition [function ...] can be done
immediately and will not force a recursive call to [factorial] -- this
will only happen later, when [factorial] is called with an argument.

In the [infinite_list] example, we can evaluate [0 :: infinite_list]
without knowing the full content of [infinite_list], but with just its
address. This is a case of productive/guarded recursion.

On the contrary, [let rec x = x] is unguarded recursion (the meaning
is undetermined), and [let rec x = x+1] would need the value of [x]
while evaluating its definition [x+1].

This file implements a static check to decide which definitions are
known to be meaningful, and which may be meaningless. In the general
case, we handle a set of mutually-recursive definitions
{[
let rec x1 = e1
and x2 = e2
...
and xn = en
]}


Our check (see function [is_valid_recursive_expression] is defined
using two criteria:

Usage of recursive variables: how does each of the [e1 .. en] use the
 recursive variables [x1 .. xn]?

Static or dynamic size: for which of the [ei] can we compute the
  in-memory size of the value without evaluating [ei] (so that we can
  pre-allocate it, and thus know its final address before evaluation).

The "static or dynamic size" is decided by the classify_* functions below.

The "variable usage" question is decided by a static analysis looking
very much like a type system. The idea is to assign "access modes" to
variables, where an "access mode" [m] is defined as either

    m ::= Ignore (* the value is not used at all *)
        | Delay (* the value is not needed at definition time *)
        | Guard (* the value is stored under a data constructor *)
        | Return (* the value result is directly returned *)
        | Dereference (* full access and inspection of the value *)

The access modes of an expression [e] are represented by a "context"
[G], which is simply a mapping from variables (the variables used in
[e]) to access modes.

The core notion of the static check is a type-system-like judgment of
the form [G |- e : m], which can be interpreted as meaning either of:

- If we are allowed to use the variables of [e] at the modes in [G]
  (but not more), then it is safe to use [e] at the mode [m].

- If we want to use [e] at the mode [m], then its variables are
  used at the modes in [G].

In practice, for a given expression [e], our implementation takes the
desired mode of use [m] as *input*, and returns a context [G] as
*output*, which is (uniquely determined as) the most permissive choice
of modes [G] for the variables of [e] such that [G |- e : m] holds.
*)

open Asttypes
open Typedtree
open Types

exception Illegal_expr

(** {1 Static or dynamic size} *)

type sd = Static | Dynamic

let is_ref : Types.value_description -> bool = function
  | { Types.val_kind =
        Types.Val_prim { Primitive.prim_name = "%makemutable";
                          prim_arity = 1 } } ->
        true
  | _ -> false

(* See the note on abstracted arguments in the documentation for
    Typedtree.Texp_apply *)
let is_abstracted_arg : arg_label * expression option -> bool = function
  | (_, None) -> true
  | (_, Some _) -> false

let classify_expression : Typedtree.expression -> sd =
  (* We need to keep track of the size of expressions
      bound by local declarations, to be able to predict
      the size of variables. Compare:

        let rec r =
          let y = fun () -> r ()
          in y

      and

        let rec r =
          let y = if Random.bool () then ignore else fun () -> r ()
          in y

    In both cases the final address of `r` must be known before `y` is compiled,
    and this is only possible if `r` has a statically-known size.

    The first definition can be allowed (`y` has a statically-known
    size) but the second one is unsound (`y` has no statically-known size).
  *)
  let rec classify_expression env e = match e.exp_desc with
    (* binding and variable cases *)
    | Texp_let (rec_flag, vb, e) ->
        let env = classify_value_bindings rec_flag env vb in
        classify_expression env e
    | Texp_ident (path, _, _) ->
        classify_path env path

    (* non-binding cases *)
    | Texp_letmodule (_, _, _, _, e)
    | Texp_sequence (_, e)
    | Texp_letexception (_, e) ->
        classify_expression env e

    | Texp_construct (_, {cstr_tag = Cstr_unboxed}, [e]) ->
        classify_expression env e
    | Texp_construct _ ->
        Static

    | Texp_record { representation = Record_unboxed _;
                    fields = [| _, Overridden (_,e) |] } ->
        classify_expression env e
    | Texp_record _ ->
        Static

    | Texp_apply ({exp_desc = Texp_ident (_, _, vd)}, _)
      when is_ref vd ->
        Static
    | Texp_apply (_,args)
      when List.exists is_abstracted_arg args ->
        Static
    | Texp_apply _ ->
        Dynamic

    | Texp_for _
    | Texp_constant _
    | Texp_new _
    | Texp_instvar _
    | Texp_tuple _
    | Texp_array _
    | Texp_variant _
    | Texp_setfield _
    | Texp_while _
    | Texp_setinstvar _
    | Texp_pack _
    | Texp_object _
    | Texp_function _
    | Texp_lazy _
    | Texp_unreachable
    | Texp_extension_constructor _ ->
        Static

    | Texp_match _
    | Texp_ifthenelse _
    | Texp_send _
    | Texp_field _
    | Texp_assert _
    | Texp_try _
    | Texp_override _ ->
        Dynamic
  and classify_value_bindings rec_flag env bindings =
    (* We use a non-recursive classification, classifying each
        binding with respect to the old environment
        (before all definitions), even if the bindings are recursive.

        Note: computing a fixpoint in some way would be more
        precise, as the following could be allowed:

          let rec topdef =
            let rec x = y and y = fun () -> topdef ()
            in x
    *)
    ignore rec_flag;
    let old_env = env in
    let add_value_binding env vb =
      match vb.vb_pat.pat_desc with
      | Tpat_var (id, _loc) ->
          let size = classify_expression old_env vb.vb_expr in
          Ident.add id size env
      | _ ->
          (* Note: we don't try to compute any size for complex patterns *)
          env
    in
    List.fold_left add_value_binding env bindings
  and classify_path env = function
    | Path.Pident x ->
        begin
          try Ident.find_same x env
          with Not_found ->
            (* an identifier will be missing from the map if either:
                - it is a non-local identifier
                  (bound outside the letrec-binding we are analyzing)
                - or it is bound by a complex (let p = e in ...) local binding
                - or it is bound within a module (let module M = ... in ...)
                  that we are not traversing for size computation

                For non-local identifiers it might be reasonable (although
                not completely clear) to consider them Static (they have
                already been evaluated), but for the others we must
                under-approximate with Dynamic.

                This could be fixed by a more complete implementation.
            *)
            Dynamic
        end
    | Path.Pdot _ | Path.Papply _ ->
        (* local modules could have such paths to local definitions;
            classify_expression could be extend to compute module
            shapes more precisely *)
        Dynamic
  in classify_expression Ident.empty


(** {1 Usage of recursive variables} *)

module Mode = struct
  (** For an expression in a program, its "usage mode" represents
      static information about how the value produced by the expression
      will be used by the context around it. *)
  type t =
    | Ignore
    (** [Ignore] is for subexpressions that are not used at all during
       the evaluation of the whole program. This is the mode of
       a variable in an expression in which it does not occur. *)

    | Delay
    (** A [Delay] context can be fully evaluated without evaluting its argument,
        which will only be needed at a later point of program execution. For
        example, [fun x -> ?] or [lazy ?] are [Delay] contexts. *)

    | Guard
    (** A [Guard] context returns the value as a member of a data structure,
        for example a variant constructor or record. The value can safely be
        defined mutually-recursively with their context, for example in
        [let rec li = 1 :: li].
        When these subexpressions participate in a cyclic definition,
        this definition is productive/guarded.

        The [Guard] mode is also used when a value is not dereferenced,
        it is returned by a sub-expression, but the result of this
        sub-expression is discarded instead of being returned.
        For example, the subterm [?] is in a [Guard] context
        in [let _ = ? in e] and in [?; e].
        When these subexpressions participate in a cyclic definition,
        they cannot create a self-loop.
    *)

    | Return
    (** A [Return] context returns its value without further inspection.
        This value cannot be defined mutually-recursively with its context,
        as there is a risk of self-loop: in [let rec x = y and y = x], the
        two definitions use a single variable in [Return] context. *)

    | Dereference
    (** A [Dereference] context consumes, inspects and uses the value
        in arbitrary ways. Such a value must be fully defined at the point
        of usage, it cannot be defined mutually-recursively with its context. *)

  (* Lower-ranked modes demand/use less of the variable/expression they qualify
     -- so they allow more recursive definitions.

     Ignore < Delay < Guard < Return < Dereference
  *)
  let rank = function
    | Ignore -> 0
    | Delay -> 1
    | Guard -> 2
    | Return -> 3
    | Dereference -> 4

  (* Returns the more conservative (highest-ranking) mode of the two
     arguments.

     In judgments we write (m + m') for (join m m').
  *)
  let join m m' =
    if rank m >= rank m' then m else m'

  (* If x is used with the mode m in e[x], and e[x] is used with mode
     m' in e'[e[x]], then x is used with mode m'[m] (our notation for
     "compose m' m") in e'[e[x]].

     Return is neutral for composition: m[Return] = m = Return[m].

     Composition is associative and [Ignore] is a zero/annihilator for
     it: (compose Ignore m) and (compose m Ignore) are both Ignore. *)
  let compose m' m = match m', m with
    | Ignore, _ | _, Ignore -> Ignore
    | Dereference, _ -> Dereference
    | Delay, _ -> Delay
    | Guard, Return -> Guard
    | Guard, ((Dereference | Guard | Delay) as m) -> m
    | Return, Return -> Return
    | Return, ((Dereference | Guard | Delay) as m) -> m
end

type mode = Mode.t = Ignore | Delay | Guard | Return | Dereference

module Env :
sig
  type t

  val single : Ident.t -> Mode.t -> t
  (** Create an environment with a single identifier used with a given mode.
  *)

  val empty : t
  (** An environment with no used identifiers. *)

  val find : Ident.t -> t -> Mode.t
  (** Find the mode of an identifier in an environment.  The default mode is
      Ignore. *)

  val unguarded : t -> Ident.t list -> Ident.t list
  (** unguarded e l: the list of all identifiers in l that are dereferenced or
      returned in the environment e. *)

  val dependent : t -> Ident.t list -> Ident.t list
  (** dependent e l: the list of all identifiers in l that are used in e
      (not ignored). *)

  val join : t -> t -> t
  val join_list : t list -> t
  (** Environments can be joined pointwise (variable per variable) *)

  val remove : Ident.t -> t -> t
  (** Remove an identifier from an environment. *)

  val take: Ident.t -> t -> Mode.t * t
  (** Remove an identifier from an environment, and return its mode *)

  val remove_list : Ident.t list -> t -> t
  (** Remove all the identifiers of a list from an environment. *)
end = struct
  module M = Map.Make(Ident)

  (** A "t" maps each rec-bound variable to an access status *)
  type t = Mode.t M.t

  let find (id: Ident.t) (tbl: t) =
    try M.find id tbl with Not_found -> Ignore

  let empty = M.empty

  let join (x: t) (y: t) =
    M.fold
      (fun (id: Ident.t) (v: Mode.t) (tbl: t) ->
         let v' = find id tbl in
         M.add id (Mode.join v v') tbl)
      x y

  let join_list li = List.fold_left join empty li

  let single id mode = M.add id mode empty

  let unguarded env li =
    List.filter (fun id -> Mode.rank (find id env) > Mode.rank Guard) li

  let dependent env li =
    List.filter (fun id -> Mode.rank (find id env) > Mode.rank Ignore) li

  let remove = M.remove

  let take id env = (find id env, remove id env)

  let remove_list l env =
    List.fold_left (fun env id -> M.remove id env) env l
end

let remove_pat pat env =
  Env.remove_list (pat_bound_idents pat) env

let remove_patlist pats env =
  List.fold_right remove_pat pats env

(* Usage mode judgments.

   There are two main groups of judgment functions:

   - Judgments of the form "G |- ... : m"
     compute the environment G of a subterm ... from its mode m, so
     the corresponding function has type [... -> Mode.t -> Env.t].

     We write [... -> term_judg] in this case.

   - Judgments of the form "G |- ... : m -| G'"

     correspond to binding constructs (for example "let x = e" in the
     term "let x = e in body") that have both an exterior environment
     G (the environment of the whole term "let x = e in body") and an
     interior environment G' (the environment at the "in", after the
     binding construct has introduced new names in scope).

     For example, let-binding could be given the following rule:

       G |- e : m + m'
       -----------------------------------
       G+G' |- (let x = e) : m -| x:m', G'

     Checking the whole term composes this judgment
     with the "G |- e : m" form for the let body:

       G  |- (let x = e) : m -| G'
       G' |- body : m
       -------------------------------
       G |- let x = e in body : m

     To this judgment "G |- e : m -| G'" our implementation gives the
     type [... -> Mode.t -> Env.t -> Env.t]: it takes the mode and
     interior environment as inputs, and returns the exterior
     environment.

     We write [... -> bind_judg] in this case.
*)
type term_judg = Mode.t -> Env.t
type bind_judg = Mode.t -> Env.t -> Env.t

let option : 'a. ('a -> term_judg) -> 'a option -> term_judg =
  fun f o m -> match o with
    | None -> Env.empty
    | Some v -> f v m
let list : 'a. ('a -> term_judg) -> 'a list -> term_judg =
  fun f li m ->
    List.fold_left (fun env item -> Env.join env (f item m)) Env.empty li
let array : 'a. ('a -> term_judg) -> 'a array -> term_judg =
  fun f ar m ->
    Array.fold_left (fun env item -> Env.join env (f item m)) Env.empty ar

let single : Ident.t -> term_judg = Env.single
let remove_id : Ident.t -> term_judg -> term_judg =
  fun id f m -> Env.remove id (f m)
let remove_ids : Ident.t list -> term_judg -> term_judg =
  fun ids f m -> Env.remove_list ids (f m)

let join : term_judg list -> term_judg =
  fun li m -> Env.join_list (List.map (fun f -> f m) li)

let empty = fun _ -> Env.empty

(* A judgment [judg] takes a mode from the context as input, and
   returns an environment. The judgment [judg << m], given a mode [m']
   from the context, evaluates [judg] in the composed mode [m'[m]]. *)
let (<<) : term_judg -> Mode.t -> term_judg =
  fun f inner_mode -> fun outer_mode -> f (Mode.compose outer_mode inner_mode)

(* A binding judgment [binder] expects a mode and an inner environment,
   and returns an outer environment. [binder >> judg] computes
   the inner environment as the environment returned by [judg]
   in the ambient mode. *)
let (>>) : bind_judg -> term_judg -> term_judg =
  fun binder term mode -> binder mode (term mode)

(* Expression judgment:
     G |- e : m
   where (m) is an input of the code and (G) is an output;
   in the Prolog mode notation, this is (+G |- -e : -m).
*)
let rec expression : Typedtree.expression -> term_judg =
  fun exp -> match exp.exp_desc with
    | Texp_ident (pth, _, _) ->
      path pth
    | Texp_let (rec_flag, bindings, body) ->
<<<<<<< HEAD
      let env', ty = value_bindings rec_flag env bindings in
      (* Here and in other binding constructs 'discard' is used in a
          similar way to the way it's used in sequence: uses are
          propagated, but unguarded access are not. *)
      Use.join (Use.discard ty) (expression (Env.join env env') body)
    | Texp_letmodule (x, _, m, e) ->
      let ty = modexp env m in
      Use.join (Use.discard ty) (expression (Ident.add x ty env) e)
    | Texp_match (e, cases, eff_cases, _) ->
      let t = expression env e in
      let exn_case env {Typedtree.c_rhs} = expression env c_rhs in
      let cs = list (case ~scrutinee:t) env cases
      and fs = list exn_case env eff_cases in
      Use.(join cs fs)
    | Texp_for (_, _, e1, e2, _, e3) ->
      Use.(join
              (join
                  (inspect (expression env e1))
                  (inspect (expression env e2)))
              (* The body is evaluated, but not used, and not available
                  for inclusion in another value *)
              (discard (expression env e3)))

=======
      (*
         G  |- <bindings> : m -| G'
         G' |- body : m
         -------------------------------
         G |- let <bindings> in body : m
      *)
      value_bindings rec_flag bindings >> expression body
    | Texp_letmodule (x, _, _, mexp, e) ->
      module_binding (x, mexp) >> expression e
    | Texp_match (e, cases, _) ->
      (*
         (Gi; mi |- pi -> ei : m)^i
         G |- e : sum(mi)^i
         ----------------------------------------------
         G + sum(Gi)^i |- match e with (pi -> ei)^i : m
       *)
      (fun mode ->
        let pat_envs, pat_modes =
          List.split (List.map (fun c -> case c mode) cases) in
        let env_e = expression e (List.fold_left Mode.join Ignore pat_modes) in
        Env.join_list (env_e :: pat_envs))
    | Texp_for (_, _, low, high, _, body) ->
      (*
        G1 |- low: m[Dereference]
        G2 |- high: m[Dereference]
        G3 |- body: m[Guard]
        ---
        G1 + G2 + G3 |- for _ = low to high do body done: m
      *)
      join [
        expression low << Dereference;
        expression high << Dereference;
        expression body << Guard;
      ]
>>>>>>> 4c130cae
    | Texp_constant _ ->
      empty
    | Texp_new (pth, _, _) ->
      (*
        G |- c: m[Dereference]
        -----------------------
        G |- new c: m
      *)
      path pth << Dereference
    | Texp_instvar (self_path, pth, _inst_var) ->
        join [path self_path << Dereference; path pth]
    | Texp_apply ({exp_desc = Texp_ident (_, _, vd)}, [_, Some arg])
      when is_ref vd ->
      (*
        G |- e: m[Guard]
        ------------------
        G |- ref e: m
      *)
      expression arg << Guard
    | Texp_apply (e, args)  ->
        let arg (_, eo) = option expression eo in
        let app_mode = if List.exists is_abstracted_arg args
          then (* see the comment on Texp_apply in typedtree.mli;
                  the non-abstracted arguments are bound to local
                  variables, which corresponds to a Guard mode. *)
            Guard
          else Dereference
        in
        join [expression e; list arg args] << app_mode
    | Texp_tuple exprs ->
      list expression exprs << Guard
    | Texp_array exprs ->
      let array_mode = match Typeopt.array_kind exp with
        | Lambda.Pfloatarray ->
            (* (flat) float arrays unbox their elements *)
            Dereference
        | Lambda.Pgenarray ->
            (* This is counted as a use, because constructing a generic array
               involves inspecting to decide whether to unbox (PR#6939). *)
            Dereference
        | Lambda.Paddrarray | Lambda.Pintarray ->
            (* non-generic, non-float arrays act as constructors *)
            Guard
      in
      list expression exprs << array_mode
    | Texp_construct (_, desc, exprs) ->
      let access_constructor =
        match desc.cstr_tag with
        | Cstr_extension (pth, _) ->
          path pth << Dereference
        | _ -> empty
      in
      let m' = match desc.cstr_tag with
        | Cstr_unboxed ->
          Return
        | Cstr_constant _ | Cstr_block _ | Cstr_extension _ ->
          Guard
      in
      join [
        access_constructor;
        list expression exprs << m'
      ]
    | Texp_variant (_, eo) ->
      (*
        G |- e: m[Guard]
        ------------------   -----------
        G |- `A e: m         [] |- `A: m
      *)
      option expression eo << Guard
    | Texp_record { fields = es; extended_expression = eo;
                    representation = rep } ->
        let field_mode = match rep with
          | Record_float -> Dereference
          | Record_unboxed _ -> Return
          | Record_regular | Record_inlined _
          | Record_extension _ -> Guard
        in
        let field (_label, field_def) = match field_def with
            Kept _ -> empty
          | Overridden (_, e) -> expression e
        in
        join [
          array field es << field_mode;
          option expression eo << Dereference
        ]
    | Texp_ifthenelse (cond, ifso, ifnot) ->
      (*
        Gc |- c: m[Dereference]
        G1 |- e1: m
        G2 |- e2: m
        ---
        Gc + G1 + G2 |- if c then e1 else e2: m

      Note: `if c then e1 else e2` is treated in the same way as
      `match c with true -> e1 | false -> e2`
      *)
      join [
        expression cond << Dereference;
        expression ifso;
        option expression ifnot;
      ]
    | Texp_setfield (e1, _, _, e2) ->
      (*
        G1 |- e1: m[Dereference]
        G2 |- e2: m[Dereference]
        ---
        G1 + G2 |- e1.x <- e2: m

        Note: e2 is dereferenced in the case of a field assignment to
        a record of unboxed floats in that case, e2 evaluates to
        a boxed float and it is unboxed on assignment.
      *)
      join [
        expression e1 << Dereference;
        expression e2 << Dereference;
      ]
    | Texp_sequence (e1, e2) ->
      (*
        G1 |- e1: m[Guard]
        G2 |- e2: m
        --------------------
        G1 + G2 |- e1; e2: m

        Note: `e1; e2` is treated in the same way as `let _ = e1 in e2`
      *)
      join [
        expression e1 << Guard;
        expression e2;
      ]
    | Texp_while (cond, body) ->
      (*
        G1 |- cond: m[Dereference]
        G2 |- body: m[Guard]
        ---------------------------------
        G1 + G2 |- while cond do body done: m
      *)
      join [
        expression cond << Dereference;
        expression body << Guard;
      ]
    | Texp_send (e1, _, eo) ->
      (*
        G |- e: m[Dereference]
        ---------------------- (plus weird 'eo' option)
        G |- e#x: m
      *)
      join [
        expression e1 << Dereference;
        option expression eo << Dereference;
      ]
    | Texp_field (e, _, _) ->
      (*
        G |- e: m[Dereference]
        -----------------------
        G |- e.x: m
      *)
      expression e << Dereference
    | Texp_setinstvar (pth,_,_,e) ->
      (*
        G |- e: m[Dereference]
        ----------------------
        G |- x <- e: m
      *)
      join [
        path pth << Dereference;
        expression e << Dereference;
      ]
    | Texp_letexception ({ext_id}, e) ->
      (* G |- e: m
         ----------------------------
         G |- let exception A in e: m
      *)
      remove_id ext_id (expression e)
    | Texp_assert e ->
      (*
        G |- e: m[Dereference]
        -----------------------
        G |- assert e: m

        Note: `assert e` is treated just as if `assert` was a function.
      *)
      expression e << Dereference
    | Texp_pack mexp ->
      (*
        G |- M: m
        ----------------
        G |- module M: m
      *)
      modexp mexp
    | Texp_object (clsstrct, _) ->
<<<<<<< HEAD
        class_structure env clsstrct
    | Texp_try (e, exn_cases, eff_cases) ->
      (* This is more permissive than the old check. *)
      let case env {Typedtree.c_rhs} = expression env c_rhs in
      Use.join (Use.join (expression env e)
                  (list case env exn_cases))
        (list case env eff_cases)
    | Texp_override (_, fields) ->
      let field env (_, _, e) = expression env e in
      Use.inspect (list field env fields)
=======
      class_structure clsstrct
    | Texp_try (e, cases) ->
      (*
        G |- e: m      (Gi; _ |- pi -> ei : m)^i
        --------------------------------------------
        G + sum(Gi)^i |- try e with (pi -> ei)^i : m

        Contrarily to match, the patterns p do not inspect
        the value of e, so their mode does not influence the
        mode of e.
      *)
      let case_env c m = fst (case c m) in
      join [
        expression e;
        list case_env cases;
      ]
    | Texp_override (pth, fields) ->
      (*
         G |- pth : m   (Gi |- ei : m[Derefence])^i
         ----------------------------------------------------
         G + sum(Gi)^i |- {< (xi = ei)^i >} (at path pth) : m

         Note: {< .. >} is desugared to a function application, but
         the function implementation might still use its arguments in
         a guarded way only -- intuitively it should behave as a constructor.
         We could possibly refine the arguments' Dereference into Guard here.
      *)
      let field (_, _, arg) = expression arg in
      join [
        path pth << Dereference;
        list field fields << Dereference;
      ]
>>>>>>> 4c130cae
    | Texp_function { cases } ->
      (*
         (Gi; _ |- pi -> ei : m[Delay])^i
         --------------------------------------
         sum(Gi)^i |- function (pi -> ei)^i : m

         Contrarily to match, the value that is pattern-matched
         is bound locally, so the pattern modes do not influence
         the final environment.
      *)
      let case_env c m = fst (case c m) in
      list case_env cases << Delay
    | Texp_lazy e ->
      (*
        G |- e: m[Delay]
        ----------------  (modulo some subtle compiler optimizations)
        G |- lazy e: m
      *)
      let lazy_mode = match Typeopt.classify_lazy_argument e with
        | `Constant_or_function
        | `Identifier _
        | `Float_that_cannot_be_shortcut ->
          Return
        | `Other ->
          Delay
      in
      expression e << lazy_mode
    | Texp_unreachable ->
      (*
        ----------
        [] |- .: m
      *)
      empty
    | Texp_extension_constructor (_lid, pth) ->
      path pth << Dereference

and class_structure : Typedtree.class_structure -> term_judg =
  fun cs -> list class_field cs.cstr_fields

and class_field : Typedtree.class_field -> term_judg =
  fun cf -> match cf.cf_desc with
    | Tcf_inherit (_, ce, _super, _inh_vars, _inh_meths) ->
      class_expr ce << Dereference
    | Tcf_val (_lab, _mut, _, cfk, _) ->
      class_field_kind cfk
    | Tcf_method (_, _, cfk) ->
      class_field_kind cfk
    | Tcf_constraint _ ->
      empty
    | Tcf_initializer e ->
      expression e << Dereference
    | Tcf_attribute _ ->
      empty

and class_field_kind : Typedtree.class_field_kind -> term_judg =
  fun cfk -> match cfk with
    | Tcfk_virtual _ ->
      empty
    | Tcfk_concrete (_, e) ->
      expression e << Dereference

and modexp : Typedtree.module_expr -> term_judg =
  fun mexp -> match mexp.mod_desc with
    | Tmod_ident (pth, _) ->
      path pth
    | Tmod_structure s ->
      structure s
    | Tmod_functor (_, _, _, e) ->
      modexp e << Delay
    | Tmod_apply (f, p, _) ->
      join [
        modexp f << Dereference;
        modexp p << Dereference;
      ]
    | Tmod_constraint (mexp, _, _, coe) ->
      let rec coercion coe k = match coe with
        | Tcoerce_none ->
          k Return
        | Tcoerce_structure _
        | Tcoerce_functor _ ->
          (* These coercions perform a shallow copy of the input module,
             by creating a new module with fields obtained by accessing
             the same fields in the input module. *)
           k Dereference
        | Tcoerce_primitive _ ->
          (* This corresponds to 'external' declarations,
             and the coercion ignores its argument *)
          k Ignore
        | Tcoerce_alias (_, pth, coe) ->
          (* Alias coercions ignore their arguments, but they evaluate
             their alias module 'pth' under another coercion. *)
          coercion coe (fun m -> path pth << m)
      in
      coercion coe (fun m -> modexp mexp << m)
    | Tmod_unpack (e, _) ->
      expression e


(* G |- pth : m *)
and path : Path.t -> term_judg =
  (*
    ------------
    x: m |- x: m

    G |- A: m[Dereference]
    -----------------------
    G |- A.x: m

    G1 |- A: m[Dereference]
    G2 |- B: m[Dereference]
    ------------------------ (as for term application)
    G1 + G2 |- A(B): m
  *)
  fun pth -> match pth with
    | Path.Pident x ->
        single x
    | Path.Pdot (t, _) ->
        path t << Dereference
    | Path.Papply (f, p) ->
        join [
          path f << Dereference;
          path p << Dereference;
        ]

(* G |- struct ... end : m *)
and structure : Typedtree.structure -> term_judg =
  (*
    G1, {x: _, x in vars(G1)} |- item1: G2 + ... + Gn in m
    G2, {x: _, x in vars(G2)} |- item2: G3 + ... + Gn in m
    ...
    Gn, {x: _, x in vars(Gn)} |- itemn: [] in m
    ---
    (G1 + ... + Gn) - V |- struct item1 ... itemn end: m
  *)
  fun s m ->
    List.fold_right (fun it env -> structure_item it m env)
      s.str_items Env.empty

(* G |- <structure item> : m -| G'
   where G is an output and m, G' are inputs *)
and structure_item : Typedtree.structure_item -> bind_judg =
  fun s m env -> match s.str_desc with
    | Tstr_eval (e, _) ->
      (*
        Ge |- e: m[Guard]
        G |- items: m -| G'
        ---------------------------------
        Ge + G |- (e;; items): m -| G'

        The expression `e` is treated in the same way as let _ = e
      *)
      let judg_e = expression e << Guard in
      Env.join (judg_e m) env
    | Tstr_value (rec_flag, bindings) ->
      value_bindings rec_flag bindings m env
    | Tstr_module {mb_id; mb_expr} ->
      module_binding (mb_id, mb_expr) m env
    | Tstr_recmodule mbs ->
      let bindings = List.map (fun {mb_id; mb_expr} -> (mb_id, mb_expr)) mbs in
      recursive_module_bindings bindings m env
    | Tstr_primitive _ ->
      env
    | Tstr_type _ ->
<<<<<<< HEAD
        Env.empty, Use.empty
    | Tstr_typext _ ->
        Env.empty, Use.empty
    | Tstr_effect _ ->
        Env.empty, Use.empty
    | Tstr_exception _ ->
        Env.empty, Use.empty
    | Tstr_modtype _ ->
        Env.empty, Use.empty
=======
      (*
        -------------------
        G |- type t: m -| G
      *)
      env
    | Tstr_typext {tyext_constructors = exts; _} ->
      let ext_ids = List.map (fun {ext_id = id; _} -> id) exts in
      Env.join
        (list extension_constructor exts m)
        (Env.remove_list ext_ids env)
    | Tstr_exception {tyexn_constructor = ext; _} ->
      Env.join
        (extension_constructor ext m)
        (Env.remove ext.ext_id env)
    | Tstr_modtype _
    | Tstr_class_type _
    | Tstr_attribute _ ->
      env
>>>>>>> 4c130cae
    | Tstr_open _ ->
      (* TODO: open introduces term/module variables in scope,
         we could/should remove them from the environment.

         See also Texp_open (in exp_extra, outside the normal matching path)
         and Tcl_open. *)
      env
    | Tstr_class classes ->
        let class_ids =
          let class_id ({ci_id_class = id; _}, _) = id in
          List.map class_id classes in
        let class_declaration ({ci_expr; _}, _) m =
          Env.remove_list class_ids (class_expr ci_expr m) in
        Env.join
          (list class_declaration classes m)
          (Env.remove_list class_ids env)
    | Tstr_include { incl_mod = mexp; incl_type = mty; _ } ->
      let included_ids =
        let sigitem_id = function
          | Sig_value (id, _)
          | Sig_type (id, _, _)
          | Sig_typext (id, _, _)
          | Sig_module (id, _, _, _)
          | Sig_modtype (id, _)
          | Sig_class (id, _, _)
          | Sig_class_type (id, _, _)
            -> id
        in
        List.map sigitem_id mty in
      Env.join (modexp mexp m) (Env.remove_list included_ids env)

(* G |- module M = E : m -| G *)
and module_binding : (Ident.t * Typedtree.module_expr) -> bind_judg =
  fun (id, mexp) m env ->
      (*
        GE |- E: m[mM + Guard]
        -------------------------------------
        GE + G |- module M = E : m -| M:mM, G
      *)
      let mM, env = Env.take id env in
      let judg_E = modexp mexp << (Mode.join mM Guard) in
      Env.join (judg_E m) env

and recursive_module_bindings
  : (Ident.t * Typedtree.module_expr) list -> bind_judg =
  fun m_bindings m env ->
    let mids = List.map fst m_bindings in
    let binding (mid, mexp) m =
      let mM = Env.find mid env in
      Env.remove_list mids (modexp mexp Mode.(compose m (join mM Guard)))
    in
    Env.join (list binding m_bindings m) (Env.remove_list mids env)

and class_expr : Typedtree.class_expr -> term_judg =
  fun ce -> match ce.cl_desc with
    | Tcl_ident (pth, _, _) ->
        path pth << Dereference
    | Tcl_structure cs ->
        class_structure cs
    | Tcl_fun (_, _, args, ce, _) ->
        let ids = List.map fst args in
        remove_ids ids (class_expr ce << Delay)
    | Tcl_apply (ce, args) ->
        let arg (_label, eo) = option expression eo in
        join [
          class_expr ce << Dereference;
          list arg args << Dereference;
        ]
    | Tcl_let (rec_flag, bindings, _, ce) ->
      value_bindings rec_flag bindings >> class_expr ce
    | Tcl_constraint (ce, _, _, _, _) ->
        class_expr ce
    | Tcl_open (_, _, _, _, ce) ->
        class_expr ce

and extension_constructor : Typedtree.extension_constructor -> term_judg =
  fun ec -> match ec.ext_kind with
    | Text_decl _ ->
      empty
    | Text_rebind (pth, _lid) ->
      path pth

(* G |- let (rec?) (pi = ei)^i : m -| G' *)
and value_bindings : rec_flag -> Typedtree.value_binding list -> bind_judg =
  fun rec_flag bindings mode bound_env ->
    (*
       (Gi |- ei : m[mi])^i       (pi : mi -| D)^i
       G := sum(Gi - if (rec) then (pj)^j else pi)^i
       -------------------------------------------------
       G + (D - (pj)^j) |- let (rec)? (pi=ei)^i : m -| D
    *)
    let all_bound_pats = List.map (fun vb -> vb.vb_pat) bindings in
    let binding_env {vb_pat; vb_expr; _} m =
      let bound_pats = match rec_flag with
        | Recursive -> all_bound_pats
        | Nonrecursive -> [vb_pat] in
      let m' = Mode.compose m (pattern vb_pat bound_env) in
      remove_patlist bound_pats (expression vb_expr m') in
    Env.join
      (list binding_env bindings mode)
      (remove_patlist all_bound_pats bound_env)

(* G; m' |- (p -> e) : m
   with outputs G, m' and input m

   m' is the mode under which the scrutinee of p
   (the value matched against p) is placed.
*)
and case : Typedtree.case -> mode -> Env.t * mode =
  fun { Typedtree.c_lhs; c_guard; c_rhs } ->
    (*
       Ge |- e : m    Gg |- g : m[Dereference]
       G := Ge+Gg     p : mp -| G
       ----------------------------------------
       G - p; m[mp] |- (p (when g)? -> e) : m
    *)
    let judg = join [
        option expression c_guard << Dereference;
        expression c_rhs;
      ] in
    (fun m ->
       let env = judg m in
       (remove_pat c_lhs env), Mode.compose m (pattern c_lhs env))

(* p : m -| G
   with output m and input G

   m is the mode under which the scrutinee of p is placed.
*)
and pattern : pattern -> Env.t -> mode = fun pat env ->
  (*
    mp := | Dereference if p is destructuring
          | Guard       otherwise
    me := sum{G(x), x in vars(p)}
    --------------------------------------------
    p : (mp + me) -| G
  *)
  let m_pat = if is_destructuring_pattern pat
              then Dereference
              else Guard
  in
  let m_env =
    pat_bound_idents pat
    |> List.map (fun id -> Env.find id env)
    |> List.fold_left Mode.join Ignore
  in
  Mode.join m_pat m_env

and is_destructuring_pattern : Typedtree.pattern -> bool =
  fun pat -> match pat.pat_desc with
    | Tpat_any -> false
    | Tpat_var (_, _) -> false
    | Tpat_alias (pat, _, _) -> is_destructuring_pattern pat
    | Tpat_constant _ -> true
    | Tpat_tuple _ -> true
    | Tpat_construct (_, _, _) -> true
    | Tpat_variant _ -> true
    | Tpat_record (_, _) -> true
    | Tpat_array _ -> true
    | Tpat_or (l,r,_) ->
        is_destructuring_pattern l || is_destructuring_pattern r
    | Tpat_lazy _ -> true
    | Tpat_exception _ -> false

let is_valid_recursive_expression idlist expr =
  let ty = expression expr Return in
  match Env.unguarded ty idlist, Env.dependent ty idlist,
        classify_expression expr with
  | _ :: _, _, _ (* The expression inspects rec-bound variables *)
  | [], _ :: _, Dynamic -> (* The expression depends on rec-bound variables
                              and its size is unknown *)
      false
  | [], _, Static (* The expression has known size *)
  | [], [], Dynamic -> (* The expression has unknown size,
                          but does not depend on rec-bound variables *)
      true

(* A class declaration may contain let-bindings. If they are recursive,
   their validity will already be checked by [is_valid_recursive_expression]
   during type-checking. This function here prevents a different kind of
   invalid recursion, which is the unsafe creations of objects of this class
   in the let-binding. For example,
   {|class a = let x = new a in object ... end|}
   is forbidden, but
   {|class a = let x () = new a in object ... end|}
   is allowed.
*)
let is_valid_class_expr idlist ce =
  let rec class_expr : mode -> Typedtree.class_expr -> Env.t =
    fun mode ce -> match ce.cl_desc with
      | Tcl_ident (_, _, _) ->
        (*
          ----------
          [] |- a: m
        *)
        Env.empty
      | Tcl_structure _ ->
        (*
          -----------------------
          [] |- struct ... end: m
        *)
        Env.empty
      | Tcl_fun (_, _, _, _, _) -> Env.empty
        (*
          ---------------------------
          [] |- fun x1 ... xn -> C: m
        *)
      | Tcl_apply (_, _) -> Env.empty
      | Tcl_let (rec_flag, bindings, _, ce) ->
        value_bindings rec_flag bindings mode (class_expr mode ce)
      | Tcl_constraint (ce, _, _, _, _) ->
        class_expr mode ce
      | Tcl_open (_, _, _, _, ce) ->
        class_expr mode ce
  in
  match Env.unguarded (class_expr Return ce) idlist with
  | [] -> true
  | _ :: _ -> false<|MERGE_RESOLUTION|>--- conflicted
+++ resolved
@@ -504,31 +504,6 @@
     | Texp_ident (pth, _, _) ->
       path pth
     | Texp_let (rec_flag, bindings, body) ->
-<<<<<<< HEAD
-      let env', ty = value_bindings rec_flag env bindings in
-      (* Here and in other binding constructs 'discard' is used in a
-          similar way to the way it's used in sequence: uses are
-          propagated, but unguarded access are not. *)
-      Use.join (Use.discard ty) (expression (Env.join env env') body)
-    | Texp_letmodule (x, _, m, e) ->
-      let ty = modexp env m in
-      Use.join (Use.discard ty) (expression (Ident.add x ty env) e)
-    | Texp_match (e, cases, eff_cases, _) ->
-      let t = expression env e in
-      let exn_case env {Typedtree.c_rhs} = expression env c_rhs in
-      let cs = list (case ~scrutinee:t) env cases
-      and fs = list exn_case env eff_cases in
-      Use.(join cs fs)
-    | Texp_for (_, _, e1, e2, _, e3) ->
-      Use.(join
-              (join
-                  (inspect (expression env e1))
-                  (inspect (expression env e2)))
-              (* The body is evaluated, but not used, and not available
-                  for inclusion in another value *)
-              (discard (expression env e3)))
-
-=======
       (*
          G  |- <bindings> : m -| G'
          G' |- body : m
@@ -538,8 +513,8 @@
       value_bindings rec_flag bindings >> expression body
     | Texp_letmodule (x, _, _, mexp, e) ->
       module_binding (x, mexp) >> expression e
-    | Texp_match (e, cases, _) ->
-      (*
+    | Texp_match (e, cases, eff_cases, _) ->
+      (* TODO: update comment below for eff_cases
          (Gi; mi |- pi -> ei : m)^i
          G |- e : sum(mi)^i
          ----------------------------------------------
@@ -549,7 +524,10 @@
         let pat_envs, pat_modes =
           List.split (List.map (fun c -> case c mode) cases) in
         let env_e = expression e (List.fold_left Mode.join Ignore pat_modes) in
-        Env.join_list (env_e :: pat_envs))
+        let eff_envs, eff_modes =
+          List.split (List.map (fun c -> case c mode) eff_cases) in
+        let eff_e = expression e (List.fold_left Mode.join Ignore eff_modes) in
+        Env.join_list ((Env.join_list (env_e :: pat_envs)) :: (eff_e :: eff_envs)))
     | Texp_for (_, _, low, high, _, body) ->
       (*
         G1 |- low: m[Dereference]
@@ -563,7 +541,6 @@
         expression high << Dereference;
         expression body << Guard;
       ]
->>>>>>> 4c130cae
     | Texp_constant _ ->
       empty
     | Texp_new (pth, _, _) ->
@@ -754,20 +731,8 @@
       *)
       modexp mexp
     | Texp_object (clsstrct, _) ->
-<<<<<<< HEAD
-        class_structure env clsstrct
-    | Texp_try (e, exn_cases, eff_cases) ->
-      (* This is more permissive than the old check. *)
-      let case env {Typedtree.c_rhs} = expression env c_rhs in
-      Use.join (Use.join (expression env e)
-                  (list case env exn_cases))
-        (list case env eff_cases)
-    | Texp_override (_, fields) ->
-      let field env (_, _, e) = expression env e in
-      Use.inspect (list field env fields)
-=======
       class_structure clsstrct
-    | Texp_try (e, cases) ->
+    | Texp_try (e, cases, eff_cases) ->
       (*
         G |- e: m      (Gi; _ |- pi -> ei : m)^i
         --------------------------------------------
@@ -781,6 +746,7 @@
       join [
         expression e;
         list case_env cases;
+        list case_env eff_cases;
       ]
     | Texp_override (pth, fields) ->
       (*
@@ -798,7 +764,6 @@
         path pth << Dereference;
         list field fields << Dereference;
       ]
->>>>>>> 4c130cae
     | Texp_function { cases } ->
       (*
          (Gi; _ |- pi -> ei : m[Delay])^i
@@ -962,17 +927,6 @@
     | Tstr_primitive _ ->
       env
     | Tstr_type _ ->
-<<<<<<< HEAD
-        Env.empty, Use.empty
-    | Tstr_typext _ ->
-        Env.empty, Use.empty
-    | Tstr_effect _ ->
-        Env.empty, Use.empty
-    | Tstr_exception _ ->
-        Env.empty, Use.empty
-    | Tstr_modtype _ ->
-        Env.empty, Use.empty
-=======
       (*
         -------------------
         G |- type t: m -| G
@@ -983,6 +937,10 @@
       Env.join
         (list extension_constructor exts m)
         (Env.remove_list ext_ids env)
+    | Tstr_effect ext ->
+      Env.join
+        (extension_constructor ext m)
+        (Env.remove ext.ext_id env)
     | Tstr_exception {tyexn_constructor = ext; _} ->
       Env.join
         (extension_constructor ext m)
@@ -991,7 +949,6 @@
     | Tstr_class_type _
     | Tstr_attribute _ ->
       env
->>>>>>> 4c130cae
     | Tstr_open _ ->
       (* TODO: open introduces term/module variables in scope,
          we could/should remove them from the environment.
