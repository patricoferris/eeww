--- conflicted
+++ resolved
@@ -15,17 +15,10 @@
   - OCAML_VERSION=4.03.0
   - OCAML_VERSION=4.04.2
   - OCAML_VERSION=4.05.0
-<<<<<<< HEAD
   - OCAML_VERSION=4.06.1
   - OCAML_VERSION=4.07.1
   - OCAML_VERSION=4.08.1
   - OCAML_VERSION=4.09.1
-  - OCAML_VERSION=4.10.0
-=======
-  - OCAML_VERSION=4.06.0
-  - OCAML_VERSION=4.07.0
-  - OCAML_VERSION=4.08.0
-  - OCAML_VERSION=4.09.0
   - OCAML_VERSION=4.10.0
 matrix:
   allow_failures:
@@ -55,5 +48,4 @@
   - if [ "${ARM}z" = "truez" ]; then
       sudo apt-get update && sudo apt-get install --yes qemu-user-static;
       docker pull yallop/ocaml-ctypes-qemu-arm-base;
-    fi
->>>>>>> 4f140c37
+    fi