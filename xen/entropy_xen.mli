--- conflicted
+++ resolved
@@ -25,10 +25,5 @@
  * OF THIS SOFTWARE, EVEN IF ADVISED OF THE POSSIBILITY OF SUCH DAMAGE.
  *)
 
-<<<<<<< HEAD
-include V1_LWT.ENTROPY with type id = unit
-val connect : unit -> [`Ok of t | `Error of error] io
-=======
 module Make(T : V1_LWT.TIME): V1_LWT.ENTROPY
-  with type id = [ `FromHost | `Weak ]
->>>>>>> 981b070d
+  with type id = [ `FromHost | `Weak ]