.PHONY: build clean test

<<<<<<< HEAD
build:
	dune build
=======
BEST:=$(shell if ocamlopt > /dev/null 2>&1; then echo native; else echo byte; fi)
OPAQUE:=$(shell if ocamlopt -opaque 2>/dev/null; then echo -opaque; fi) 
NO_KEEP_LOCS:=$(shell if ocamlopt -no-keep-locs 2>/dev/null; then echo -no-keep-locs; fi) 
DEBUG=true
COVERAGE=false
OCAML=ocaml
OCAMLFIND=ocamlfind $(OCAMLFINDFLAGS)
HOSTOCAMLFIND=$(OCAMLFIND)
OCAMLDEP=$(OCAMLFIND) ocamldep
OCAMLMKLIB=$(OCAMLFIND) ocamlmklib
VPATH=src examples
BUILDDIR=_build
BASE_PROJECTS=configure libffi-abigen configured ctypes ctypes-top
FOREIGN_PROJECTS=test-libffi ctypes-foreign
STUB_PROJECTS=cstubs
PROJECTS=$(BASE_PROJECTS) $(FOREIGN_PROJECTS) $(STUB_PROJECTS)
DEP_DIRS=$(foreach project,$(PROJECTS),$($(project).dir))
GENERATED=src/ctypes/ctypes_primitives.ml	\
          src/ctypes-foreign/libffi_abi.ml \
          src/ctypes-foreign/dl.ml		\
          src/ctypes-foreign/dl_stubs.c	\
          libffi.config				\
          asneeded.config                       \
          discover				\
          gen_c_primitives			\
          gen_c_primitives.log			\
          gen_libffi_abi			\
	  src/configure/extract_from_c.cmi	\
	  src/configure/extract_from_c.cmo	\
	  src/configure/gen_c_primitives.cmi	\
	  src/configure/gen_c_primitives.cmo	\
	  src/configure/gen_libffi_abi.cmi	\
	  src/configure/gen_libffi_abi.cmo	\
	  src/discover/commands.cmi		\
	  src/discover/commands.cmo		\
	  src/discover/discover.cmi		\
	  src/discover/discover.cmo
>>>>>>> 77478f2e

test:
	dune runtest

<<<<<<< HEAD
clean:
	dune clean
=======
EXTDLL:=$(shell $(OCAMLFIND) ocamlc -config | awk '/^ext_dll:/{print $$2}')
OSYSTEM:=$(shell $(OCAMLFIND) ocamlc -config | awk '/^system:/{print $$2}')

ifneq (,$(filter mingw%,$(OSYSTEM)))
OS_ALT_SUFFIX=.win
else
OS_ALT_SUFFIX=.unix
endif

# public targets
all: libffi.config $(PROJECTS)

ctypes-base: $(BASE_PROJECTS)
ctypes-foreign: ctypes-base $(FOREIGN_PROJECTS)
ctypes-stubs: ctypes-base $(STUB_PROJECTS)

clean: clean-examples clean-tests
	rm -fr _build
	rm -f $(GENERATED)

# ctypes subproject
ctypes.cmi_only = ctypes_static ctypes_primitive_types ctypes_structs cstubs_internals
ctypes.public = lDouble complexL ctypes posixTypes ctypes_types
ctypes.dir = src/ctypes
ctypes.extra_mls = ctypes_primitives.ml
ctypes.deps = bigarray integers
ctypes.linkdeps = integers_stubs
ctypes.install = yes
ctypes.install_native_objects = yes
ifeq ($(XEN),enable)
ctypes.xen = yes
endif

ctypes: PROJECT=ctypes
ctypes: $(ctypes.dir)/$(ctypes.extra_mls) $$(LIB_TARGETS)

# cstubs subproject
cstubs.public = cstubs_structs cstubs cstubs_inverted
cstubs.dir = src/cstubs
cstubs.subproject_deps = ctypes
cstubs.deps = str integers
cstubs.install = yes
cstubs.install_native_objects = yes
cstubs.extra_hs = $(package_integers_path)/ocaml_integers.h

cstubs: PROJECT=cstubs
cstubs: $(cstubs.dir)/$(cstubs.extra_mls) $$(LIB_TARGETS)

# ctypes-foreign subproject
ctypes-foreign.public = dl libffi_abi foreign
ctypes-foreign.dir = src/ctypes-foreign
ctypes-foreign.subproject_deps = ctypes
ctypes-foreign.deps = integers
ctypes-foreign.install = yes
ctypes-foreign.install_native_objects = yes
ctypes-foreign.extra_cs = dl_stubs.c
ctypes-foreign.extra_mls = libffi_abi.ml dl.ml
ctypes-foreign.cmi_opts = $(OPAQUE) $(NO_KEEP_LOCS)
ctypes-foreign.cmo_opts = $(OCAML_FFI_INCOPTS:%=-ccopt %)
ctypes-foreign.cmx_opts = $(OCAML_FFI_INCOPTS:%=-ccopt %)
ctypes-foreign.link_flags = $(libffi_lib) $(lib_process)
ctypes-foreign.threads = yes

ctypes-foreign: PROJECT=ctypes-foreign
ctypes-foreign: $$(LIB_TARGETS)

# ctypes-top subproject
ctypes-top.public = ctypes_printers
ctypes-top.dir = src/ctypes-top
ctypes-top.install = yes
ctypes-top.deps = compiler-libs integers
ctypes-top.subproject_deps = ctypes
ctypes-top.install_native_objects = yes

ctypes-top: PROJECT=ctypes-top
ctypes-top: $$(LIB_TARGETS)

# configuration
configured: src/ctypes/ctypes_primitives.ml src/ctypes-foreign/libffi_abi.ml src/ctypes-foreign/dl.ml src/ctypes-foreign/dl_stubs.c

src/ctypes-foreign/dl.ml: src/ctypes-foreign/dl.ml$(OS_ALT_SUFFIX)
	cp $< $@
src/ctypes-foreign/dl_stubs.c: src/ctypes-foreign/dl_stubs.c$(OS_ALT_SUFFIX)
	cp $< $@

src/ctypes/ctypes_primitives.ml: src/configure/extract_from_c.ml src/configure/gen_c_primitives.ml
	$(HOSTOCAMLFIND) ocamlc -o gen_c_primitives -package str -strict-sequence -linkpkg $^ -I src/configure
	./gen_c_primitives > $@ 2> gen_c_primitives.log || (rm $@ && cat gen_c_primitives.log || false)

src/ctypes-foreign/libffi_abi.ml: src/configure/extract_from_c.ml src/configure/gen_libffi_abi.ml
	$(HOSTOCAMLFIND) ocamlc -o gen_libffi_abi -package str -strict-sequence -linkpkg $^ -I src/configure
	./gen_libffi_abi > $@ 2> gen_c_primitives.log || (rm $@ && cat gen_c_primitives.log || false)

libffi.config: src/discover/commands.mli src/discover/commands.ml src/discover/discover.ml
	$(HOSTOCAMLFIND) ocamlc -o discover -package str -strict-sequence -linkpkg $^ -I src/discover
	./discover -ocamlc "$(OCAMLFIND) ocamlc" > $@ || (rm $@ && false)

asneeded.config:
	./src/discover/determine_as_needed_flags.sh >> $@

# dependencies
depend: configure
	$(OCAMLDEP) -one-line $(foreach dir,$(DEP_DIRS),-I $(dir)) \
            $(shell find src examples -name '*.mli' -o -name '*.ml') \
           | sed "s!src/!_build/src/!g; s!examples/!_build/examples/!g" | sort > .depend

#installation
META-install:
	$(OCAMLFIND) install ctypes META CHANGES.md

install-%: PROJECT=$*
install-%:
	$(if $(filter yes,$($(PROJECT).install)),\
		$(OCAMLFIND) install -add ctypes -optional $^ \
                   $(LIB_TARGETS) $(LIB_TARGET_EXTRAS) \
                   $(INSTALL_MLIS) $(INSTALL_CMIS) \
                   $(INSTALL_CMTS) $(INSTALL_CMTIS) \
                   $(INSTALL_HEADERS) \
                   $(if $(filter yes,$($(PROJECT).install_native_objects)),$(NATIVE_OBJECTS)))

install: META-install $(PROJECTS:%=install-%)

uninstall:
	$(OCAMLFIND) remove ctypes

DOCFILES=$(foreach project,$(PROJECTS),\
           $(foreach mli,$($(project).public),\
            $($(project).dir)/$(mli).mli))
DOCFLAGS=-I $(shell ocamlfind query integers) $(foreach project,$(PROJECTS),-I $(BUILDDIR)/$($(project).dir))

doc:
	ocamldoc -html $(DOCFLAGS) $(DOCFILES)


.PHONY: depend clean configure all install doc $(PROJECTS)

include .depend Makefile.rules Makefile.examples Makefile.tests
-include libffi.config
-include asneeded.config

ifeq ($(libffi_available),false)
test-libffi:
	@echo "The following required C libraries are missing: libffi."
	@echo "Please install them and retry. If they are installed in a non-standard location"
	@echo "or need special flags, set the environment variables <LIB>_CFLAGS and <LIB>_LIBS"
	@echo "accordingly and retry."
	@echo
	@echo " For example, if libffi is installed in /opt/local, you can type:"
	@echo
	@echo "   export LIBFFI_CFLAGS=-I/opt/local/include"
	@echo "   export LIBFFI_LIBS=\"-L/opt/local/lib -lffi\""
	@exit 1
else:
test-libffi:
endif
>>>>>>> 77478f2e
<|MERGE_RESOLUTION|>--- conflicted
+++ resolved
@@ -1,208 +1,10 @@
 .PHONY: build clean test
 
-<<<<<<< HEAD
 build:
 	dune build
-=======
-BEST:=$(shell if ocamlopt > /dev/null 2>&1; then echo native; else echo byte; fi)
-OPAQUE:=$(shell if ocamlopt -opaque 2>/dev/null; then echo -opaque; fi) 
-NO_KEEP_LOCS:=$(shell if ocamlopt -no-keep-locs 2>/dev/null; then echo -no-keep-locs; fi) 
-DEBUG=true
-COVERAGE=false
-OCAML=ocaml
-OCAMLFIND=ocamlfind $(OCAMLFINDFLAGS)
-HOSTOCAMLFIND=$(OCAMLFIND)
-OCAMLDEP=$(OCAMLFIND) ocamldep
-OCAMLMKLIB=$(OCAMLFIND) ocamlmklib
-VPATH=src examples
-BUILDDIR=_build
-BASE_PROJECTS=configure libffi-abigen configured ctypes ctypes-top
-FOREIGN_PROJECTS=test-libffi ctypes-foreign
-STUB_PROJECTS=cstubs
-PROJECTS=$(BASE_PROJECTS) $(FOREIGN_PROJECTS) $(STUB_PROJECTS)
-DEP_DIRS=$(foreach project,$(PROJECTS),$($(project).dir))
-GENERATED=src/ctypes/ctypes_primitives.ml	\
-          src/ctypes-foreign/libffi_abi.ml \
-          src/ctypes-foreign/dl.ml		\
-          src/ctypes-foreign/dl_stubs.c	\
-          libffi.config				\
-          asneeded.config                       \
-          discover				\
-          gen_c_primitives			\
-          gen_c_primitives.log			\
-          gen_libffi_abi			\
-	  src/configure/extract_from_c.cmi	\
-	  src/configure/extract_from_c.cmo	\
-	  src/configure/gen_c_primitives.cmi	\
-	  src/configure/gen_c_primitives.cmo	\
-	  src/configure/gen_libffi_abi.cmi	\
-	  src/configure/gen_libffi_abi.cmo	\
-	  src/discover/commands.cmi		\
-	  src/discover/commands.cmo		\
-	  src/discover/discover.cmi		\
-	  src/discover/discover.cmo
->>>>>>> 77478f2e
 
 test:
 	dune runtest
 
-<<<<<<< HEAD
 clean:
-	dune clean
-=======
-EXTDLL:=$(shell $(OCAMLFIND) ocamlc -config | awk '/^ext_dll:/{print $$2}')
-OSYSTEM:=$(shell $(OCAMLFIND) ocamlc -config | awk '/^system:/{print $$2}')
-
-ifneq (,$(filter mingw%,$(OSYSTEM)))
-OS_ALT_SUFFIX=.win
-else
-OS_ALT_SUFFIX=.unix
-endif
-
-# public targets
-all: libffi.config $(PROJECTS)
-
-ctypes-base: $(BASE_PROJECTS)
-ctypes-foreign: ctypes-base $(FOREIGN_PROJECTS)
-ctypes-stubs: ctypes-base $(STUB_PROJECTS)
-
-clean: clean-examples clean-tests
-	rm -fr _build
-	rm -f $(GENERATED)
-
-# ctypes subproject
-ctypes.cmi_only = ctypes_static ctypes_primitive_types ctypes_structs cstubs_internals
-ctypes.public = lDouble complexL ctypes posixTypes ctypes_types
-ctypes.dir = src/ctypes
-ctypes.extra_mls = ctypes_primitives.ml
-ctypes.deps = bigarray integers
-ctypes.linkdeps = integers_stubs
-ctypes.install = yes
-ctypes.install_native_objects = yes
-ifeq ($(XEN),enable)
-ctypes.xen = yes
-endif
-
-ctypes: PROJECT=ctypes
-ctypes: $(ctypes.dir)/$(ctypes.extra_mls) $$(LIB_TARGETS)
-
-# cstubs subproject
-cstubs.public = cstubs_structs cstubs cstubs_inverted
-cstubs.dir = src/cstubs
-cstubs.subproject_deps = ctypes
-cstubs.deps = str integers
-cstubs.install = yes
-cstubs.install_native_objects = yes
-cstubs.extra_hs = $(package_integers_path)/ocaml_integers.h
-
-cstubs: PROJECT=cstubs
-cstubs: $(cstubs.dir)/$(cstubs.extra_mls) $$(LIB_TARGETS)
-
-# ctypes-foreign subproject
-ctypes-foreign.public = dl libffi_abi foreign
-ctypes-foreign.dir = src/ctypes-foreign
-ctypes-foreign.subproject_deps = ctypes
-ctypes-foreign.deps = integers
-ctypes-foreign.install = yes
-ctypes-foreign.install_native_objects = yes
-ctypes-foreign.extra_cs = dl_stubs.c
-ctypes-foreign.extra_mls = libffi_abi.ml dl.ml
-ctypes-foreign.cmi_opts = $(OPAQUE) $(NO_KEEP_LOCS)
-ctypes-foreign.cmo_opts = $(OCAML_FFI_INCOPTS:%=-ccopt %)
-ctypes-foreign.cmx_opts = $(OCAML_FFI_INCOPTS:%=-ccopt %)
-ctypes-foreign.link_flags = $(libffi_lib) $(lib_process)
-ctypes-foreign.threads = yes
-
-ctypes-foreign: PROJECT=ctypes-foreign
-ctypes-foreign: $$(LIB_TARGETS)
-
-# ctypes-top subproject
-ctypes-top.public = ctypes_printers
-ctypes-top.dir = src/ctypes-top
-ctypes-top.install = yes
-ctypes-top.deps = compiler-libs integers
-ctypes-top.subproject_deps = ctypes
-ctypes-top.install_native_objects = yes
-
-ctypes-top: PROJECT=ctypes-top
-ctypes-top: $$(LIB_TARGETS)
-
-# configuration
-configured: src/ctypes/ctypes_primitives.ml src/ctypes-foreign/libffi_abi.ml src/ctypes-foreign/dl.ml src/ctypes-foreign/dl_stubs.c
-
-src/ctypes-foreign/dl.ml: src/ctypes-foreign/dl.ml$(OS_ALT_SUFFIX)
-	cp $< $@
-src/ctypes-foreign/dl_stubs.c: src/ctypes-foreign/dl_stubs.c$(OS_ALT_SUFFIX)
-	cp $< $@
-
-src/ctypes/ctypes_primitives.ml: src/configure/extract_from_c.ml src/configure/gen_c_primitives.ml
-	$(HOSTOCAMLFIND) ocamlc -o gen_c_primitives -package str -strict-sequence -linkpkg $^ -I src/configure
-	./gen_c_primitives > $@ 2> gen_c_primitives.log || (rm $@ && cat gen_c_primitives.log || false)
-
-src/ctypes-foreign/libffi_abi.ml: src/configure/extract_from_c.ml src/configure/gen_libffi_abi.ml
-	$(HOSTOCAMLFIND) ocamlc -o gen_libffi_abi -package str -strict-sequence -linkpkg $^ -I src/configure
-	./gen_libffi_abi > $@ 2> gen_c_primitives.log || (rm $@ && cat gen_c_primitives.log || false)
-
-libffi.config: src/discover/commands.mli src/discover/commands.ml src/discover/discover.ml
-	$(HOSTOCAMLFIND) ocamlc -o discover -package str -strict-sequence -linkpkg $^ -I src/discover
-	./discover -ocamlc "$(OCAMLFIND) ocamlc" > $@ || (rm $@ && false)
-
-asneeded.config:
-	./src/discover/determine_as_needed_flags.sh >> $@
-
-# dependencies
-depend: configure
-	$(OCAMLDEP) -one-line $(foreach dir,$(DEP_DIRS),-I $(dir)) \
-            $(shell find src examples -name '*.mli' -o -name '*.ml') \
-           | sed "s!src/!_build/src/!g; s!examples/!_build/examples/!g" | sort > .depend
-
-#installation
-META-install:
-	$(OCAMLFIND) install ctypes META CHANGES.md
-
-install-%: PROJECT=$*
-install-%:
-	$(if $(filter yes,$($(PROJECT).install)),\
-		$(OCAMLFIND) install -add ctypes -optional $^ \
-                   $(LIB_TARGETS) $(LIB_TARGET_EXTRAS) \
-                   $(INSTALL_MLIS) $(INSTALL_CMIS) \
-                   $(INSTALL_CMTS) $(INSTALL_CMTIS) \
-                   $(INSTALL_HEADERS) \
-                   $(if $(filter yes,$($(PROJECT).install_native_objects)),$(NATIVE_OBJECTS)))
-
-install: META-install $(PROJECTS:%=install-%)
-
-uninstall:
-	$(OCAMLFIND) remove ctypes
-
-DOCFILES=$(foreach project,$(PROJECTS),\
-           $(foreach mli,$($(project).public),\
-            $($(project).dir)/$(mli).mli))
-DOCFLAGS=-I $(shell ocamlfind query integers) $(foreach project,$(PROJECTS),-I $(BUILDDIR)/$($(project).dir))
-
-doc:
-	ocamldoc -html $(DOCFLAGS) $(DOCFILES)
-
-
-.PHONY: depend clean configure all install doc $(PROJECTS)
-
-include .depend Makefile.rules Makefile.examples Makefile.tests
--include libffi.config
--include asneeded.config
-
-ifeq ($(libffi_available),false)
-test-libffi:
-	@echo "The following required C libraries are missing: libffi."
-	@echo "Please install them and retry. If they are installed in a non-standard location"
-	@echo "or need special flags, set the environment variables <LIB>_CFLAGS and <LIB>_LIBS"
-	@echo "accordingly and retry."
-	@echo
-	@echo " For example, if libffi is installed in /opt/local, you can type:"
-	@echo
-	@echo "   export LIBFFI_CFLAGS=-I/opt/local/include"
-	@echo "   export LIBFFI_LIBS=\"-L/opt/local/lib -lffi\""
-	@exit 1
-else:
-test-libffi:
-endif
->>>>>>> 77478f2e
+	dune clean