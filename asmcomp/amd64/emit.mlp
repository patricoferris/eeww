# 2 "asmcomp/amd64/emit.mlp"
(**************************************************************************)
(*                                                                        *)
(*                                 OCaml                                  *)
(*                                                                        *)
(*             Xavier Leroy, projet Cristal, INRIA Rocquencourt           *)
(*                                                                        *)
(*   Copyright 1996 Institut National de Recherche en Informatique et     *)
(*     en Automatique.                                                    *)
(*                                                                        *)
(*   All rights reserved.  This file is distributed under the terms of    *)
(*   the GNU Lesser General Public License version 2.1, with the          *)
(*   special exception on linking described in the file LICENSE.          *)
(*                                                                        *)
(**************************************************************************)

(* Emission of Intel x86_64 assembly code *)

open Cmm
open Arch
open Proc
open Reg
open Mach
open Linear
open Emitaux
open Emitenv

open X86_ast
open X86_proc
open X86_dsl
module String = Misc.Stdlib.String
module Int = Numbers.Int

(* [Branch_relaxation] is not used in this file, but is required by
   emit.mlp files for certain other targets; the reference here ensures
   that when releases are being prepared the .depend files are correct
   for all targets. *)
[@@@ocaml.warning "-66"]
open! Branch_relaxation

let _label s = D.label ~typ:QWORD s

(* Override proc.ml *)

let int_reg_name =
  [| RAX; RBX; RDI; RSI; RDX; RCX; R8; R9;
     R12; R13; R10; R11; RBP; |]

let float_reg_name = Array.init 16 (fun i -> XMM i)

let register_name r =
  if r < 100 then Reg64 (int_reg_name.(r))
  else Regf (float_reg_name.(r - 100))

(* CFI directives *)

let cfi_startproc () =
  if Config.asm_cfi_supported then D.cfi_startproc ()

let cfi_endproc () =
  if Config.asm_cfi_supported then D.cfi_endproc ()

let cfi_adjust_cfa_offset n =
  if Config.asm_cfi_supported then D.cfi_adjust_cfa_offset n

let cfi_remember_state () =
  if Config.asm_cfi_supported then D.cfi_remember_state ()

let cfi_restore_state () =
  if Config.asm_cfi_supported then D.cfi_restore_state ()

let cfi_def_cfa_register reg =
  if Config.asm_cfi_supported then D.cfi_def_cfa_register reg

let emit_debug_info dbg =
  emit_debug_info_gen dbg D.file D.loc

let fp = Config.with_frame_pointers

<<<<<<< HEAD
(* Tradeoff between code size and code speed *)

let fastcode_flag = ref true

(* Layout of the stack frame *)
let stack_offset = ref 0

let stack_threshold_size = Config.stack_threshold * 8 (* bytes *)

let num_stack_slots = Array.make Proc.num_register_classes 0

let prologue_required = ref false

let frame_required = ref false

let frame_size () =                     (* includes return address *)
  if !frame_required then begin
=======
let frame_size env =                     (* includes return address *)
  if env.f.fun_frame_required then begin
>>>>>>> 24d7f3bd
    let sz =
      (env.stack_offset
       + 8 * (env.f.fun_num_stack_slots.(0) + env.f.fun_num_stack_slots.(1))
       + 8
       + (if fp then 8 else 0))
    in Misc.align sz 16
  end else
    env.stack_offset + 8

let slot_offset env loc cl =
  match loc with
  | Incoming n -> (frame_size env) + n
  | Local n ->
      if cl = 0
      then env.stack_offset + n * 8
      else env.stack_offset + (env.f.fun_num_stack_slots.(0) + n) * 8
  | Outgoing n -> n

(* Symbols *)

let symbol_prefix = if system = S_macosx then "_" else ""

let emit_symbol s = string_of_symbol symbol_prefix s

(* Record symbols used and defined - at the end generate extern for those
   used but not defined *)

let symbols_defined = ref String.Set.empty
let symbols_used = ref String.Set.empty

let add_def_symbol s = symbols_defined := String.Set.add s !symbols_defined
let add_used_symbol s = symbols_used := String.Set.add s !symbols_used

let imp_table = Hashtbl.create 16

let reset_imp_table () = Hashtbl.clear imp_table

let get_imp_symbol s =
  match Hashtbl.find imp_table s with
  | exception Not_found ->
      let imps = "__caml_imp_" ^ s in
      Hashtbl.add imp_table s imps;
      imps
  | imps -> imps

let emit_imp_table () =
  let f s imps =
    _label (emit_symbol imps);
    D.qword (ConstLabel (emit_symbol s))
  in
  D.data();
  D.comment "relocation table start";
  D.align 8;
  Hashtbl.iter f imp_table;
  D.comment "relocation table end"

let mem__imp s =
  let imp_s = get_imp_symbol s in
  mem64_rip QWORD (emit_symbol imp_s)

let rel_plt s =
  if windows && !Clflags.dlcode then mem__imp s
  else
    sym (if use_plt then emit_symbol s ^ "@PLT" else emit_symbol s)

let emit_call s = I.call (rel_plt s)

let emit_jump s = I.jmp (rel_plt s)

let load_symbol_addr s arg =
  if !Clflags.dlcode then
    if windows then begin
      (* I.mov (mem__imp s) arg (\* mov __caml_imp_foo(%rip), ... *\) *)
      I.mov (sym (emit_symbol s)) arg (* movabsq $foo, ... *)
    end else I.mov (mem64_rip QWORD (emit_symbol s ^ "@GOTPCREL")) arg
  else if !Clflags.pic_code then
    I.lea (mem64_rip NONE (emit_symbol s)) arg
  else
    I.mov (sym (emit_symbol s)) arg

let domain_field f =
  mem64 QWORD (Domainstate.idx_of_field f * 8) R14

(* Output a label *)

let emit_label lbl =
  match system with
  | S_macosx | S_win64 -> "L" ^ Int.to_string lbl
  | _ -> ".L" ^ Int.to_string lbl

let label s = sym (emit_label s)

let def_label ?typ s =
  D.label ?typ (emit_label s)

let emit_Llabel env fallthrough lbl =
  if not fallthrough && env.f.fun_fast then D.align 4;
  def_label lbl

(* Output a pseudo-register *)

let reg env = function
  | { loc = Reg.Reg r } -> register_name r
  | { loc = Stack s; typ = Float } as r ->
      let ofs = slot_offset env s (register_class r) in
      mem64 REAL8 ofs RSP
  | { loc = Stack s } as r ->
      let ofs = slot_offset env s (register_class r) in
      mem64 QWORD ofs RSP
  | { loc = Unknown } ->
      assert false

let reg64 = function
  | { loc = Reg.Reg r } -> int_reg_name.(r)
  | _ -> assert false

let arg env i n = reg env i.arg.(n)
let res env i n = reg env i.res.(n)
(* Output a reference to the lower 8, 16 or 32 bits of a register *)

let reg_low_8_name  = Array.map (fun r -> Reg8L r) int_reg_name
let reg_low_16_name = Array.map (fun r -> Reg16 r) int_reg_name
let reg_low_32_name = Array.map (fun r -> Reg32 r) int_reg_name

let emit_subreg env tbl typ r =
  match r.loc with
  | Reg.Reg r when r < 13 -> tbl.(r)
  | Stack s -> mem64 typ (slot_offset env s (register_class r)) RSP
  | _ -> assert false

let arg64 i n = reg64 i.arg.(n)

(* Output an addressing mode *)

let addressing addr typ i n =
  match addr with
  | Ibased(s, ofs) ->
      add_used_symbol s;
      mem64_rip typ (emit_symbol s) ~ofs
  | Iindexed d ->
      mem64 typ d (arg64 i n)
  | Iindexed2 d ->
      mem64 typ ~base:(arg64 i n) d (arg64 i (n+1))
  | Iscaled(2, d) ->
      mem64 typ ~base:(arg64 i n) d (arg64 i n)
  | Iscaled(scale, d) ->
      mem64 typ ~scale d (arg64 i n)
  | Iindexed2scaled(scale, d) ->
      mem64 typ ~scale ~base:(arg64 i n) d (arg64 i (n+1))

(* Record live pointers at call points -- see Emitaux *)

let record_frame_label env live dbg =
  let lbl = new_label () in
  let live_offset = ref [] in
  Reg.Set.iter
    (function
      | {typ = Val; loc = Reg r} ->
          live_offset := ((r lsl 1) + 1) :: !live_offset
      | {typ = Val; loc = Stack s} as reg ->
          live_offset := slot_offset env s (register_class reg) :: !live_offset
      | {typ = Addr} as r ->
          Misc.fatal_error ("bad GC root " ^ Reg.name r)
      | _ -> ()
    )
    live;
  record_frame_descr ~label:lbl ~frame_size:(frame_size env)
    ~live_offset:!live_offset dbg;
  lbl

let record_frame env live dbg =
  let lbl = record_frame_label env live dbg in
  def_label lbl

let emit_call_gc gc =
  def_label gc.gc_lbl;
  emit_call "caml_call_gc";
  def_label gc.gc_frame_lbl;
  I.jmp (label gc.gc_return_lbl)

let bound_error_label env dbg =
  if !Clflags.debug then begin
    let lbl_bound_error = new_label() in
    let lbl_frame = record_frame_label env Reg.Set.empty (Dbg_other dbg) in
    env.bound_error_sites <- { bd_lbl = lbl_bound_error; bd_frame = lbl_frame; }
                             :: env.bound_error_sites;
    lbl_bound_error
  end else begin
    match env.bound_error_call with
    | None ->
      let lbl = new_label () in
      env.bound_error_call <- Some lbl;
      lbl
    | Some lbl -> lbl
  end

let emit_call_bound_error bd =
  def_label bd.bd_lbl;
  emit_call "caml_ml_array_bound_error";
  def_label bd.bd_frame

let emit_call_bound_errors env =
  List.iter emit_call_bound_error env.bound_error_sites;
  match env.bound_error_call with
  | Some lbl ->
    def_label lbl;
    emit_call "caml_ml_array_bound_error"
  | None -> ()

(* Names for instructions *)

let instr_for_intop = function
  | Iadd -> I.add
  | Isub -> I.sub
  | Imul -> (fun arg1 arg2 -> I.imul arg1 (Some arg2))
  | Iand -> I.and_
  | Ior -> I.or_
  | Ixor -> I.xor
  | Ilsl -> I.sal
  | Ilsr -> I.shr
  | Iasr -> I.sar
  | _ -> assert false

let instr_for_floatop = function
  | Iaddf -> I.addsd
  | Isubf -> I.subsd
  | Imulf -> I.mulsd
  | Idivf -> I.divsd
  | _ -> assert false

let instr_for_floatarithmem = function
  | Ifloatadd -> I.addsd
  | Ifloatsub -> I.subsd
  | Ifloatmul -> I.mulsd
  | Ifloatdiv -> I.divsd

let cond = function
  | Isigned Ceq   -> E   | Isigned Cne   -> NE
  | Isigned Cle   -> LE  | Isigned Cgt   -> G
  | Isigned Clt   -> L   | Isigned Cge   -> GE
  | Iunsigned Ceq -> E   | Iunsigned Cne -> NE
  | Iunsigned Cle -> BE  | Iunsigned Cgt -> A
  | Iunsigned Clt -> B   | Iunsigned Cge -> AE

(* Output an = 0 or <> 0 test. *)

let output_test_zero env arg =
  match arg.loc with
  | Reg.Reg _ -> I.test (reg env arg) (reg env arg)
  | _  -> I.cmp (int 0) (reg env arg)

(* Output a floating-point compare and branch *)

let emit_float_test env cmp i lbl =
  let arg = arg env in
  (* Effect of comisd on flags and conditional branches:
                     ZF PF CF  cond. branches taken
        unordered     1  1  1  je, jb, jbe, jp
        >             0  0  0  jne, jae, ja
        <             0  0  1  jne, jbe, jb
        =             1  0  0  je, jae, jbe.
     If FP traps are on (they are off by default),
     comisd traps on QNaN and SNaN but ucomisd traps on SNaN only.
  *)
  match cmp with
  | CFeq ->
      let next = new_label() in
      I.ucomisd (arg i 1) (arg i 0);
      I.jp (label next);          (* skip if unordered *)
      I.je lbl;                   (* branch taken if x=y *)
      def_label next
  | CFneq ->
      I.ucomisd (arg i 1) (arg i 0);
      I.jp lbl;                   (* branch taken if unordered *)
      I.jne lbl                   (* branch taken if x<y or x>y *)
  | CFlt ->
      I.comisd (arg i 0) (arg i 1);
      I.ja lbl                    (* branch taken if y>x i.e. x<y *)
  | CFnlt ->
      I.comisd (arg i 0) (arg i 1);
      I.jbe lbl                   (* taken if unordered or y<=x i.e. !(x<y) *)
  | CFle ->
      I.comisd (arg i 0) (arg i 1);(* swap compare *)
      I.jae lbl                    (* branch taken if y>=x i.e. x<=y *)
  | CFnle ->
      I.comisd (arg i 0) (arg i 1);(* swap compare *)
      I.jb lbl                     (* taken if unordered or y<x i.e. !(x<=y) *)
  | CFgt ->
      I.comisd (arg i 1) (arg i 0);
      I.ja lbl                     (* branch taken if x>y *)
  | CFngt ->
      I.comisd (arg i 1) (arg i 0);
      I.jbe lbl                    (* taken if unordered or x<=y i.e. !(x>y) *)
  | CFge ->
      I.comisd (arg i 1) (arg i 0);(* swap compare *)
      I.jae lbl                    (* branch taken if x>=y *)
  | CFnge ->
      I.comisd (arg i 1) (arg i 0);(* swap compare *)
      I.jb lbl                     (* taken if unordered or x<y i.e. !(x>=y) *)

(* Deallocate the stack frame before a return or tail call *)

let output_epilogue env f =
  if env.f.fun_frame_required then begin
    let n = (frame_size env) - 8 - (if fp then 8 else 0) in
    if n <> 0
    then begin
      I.add (int n) rsp;
      cfi_adjust_cfa_offset (-n);
    end;
    if fp then I.pop rbp;
    f ();
    (* reset CFA back cause function body may continue *)
    if n <> 0
    then cfi_adjust_cfa_offset n
  end
  else
    f ()

(* Floating-point constants *)

let float_constants = ref ([] : (int64 * int) list)

let add_float_constant cst =
  try
    List.assoc cst !float_constants
  with Not_found ->
    let lbl = new_label() in
    float_constants := (cst, lbl) :: !float_constants;
    lbl

let emit_float_constant f lbl =
  _label (emit_label lbl);
  D.qword (Const f)

let emit_global_label s =
  let lbl = Compilenv.make_symbol (Some s) in
  add_def_symbol lbl;
  let lbl = emit_symbol lbl in
  D.global lbl;
  _label lbl

(* Output .text section directive, or named .text.caml.<name> if enabled and
   supported on the target system. *)

let emit_named_text_section func_name =
  if !Clflags.function_sections then
    begin match system with
    | S_macosx
    (* Names of section segments in macosx are restricted to 16 characters,
       but function names are often longer, especially anonymous functions. *)
    | S_win64 | S_mingw64 | S_cygwin
    (* Win systems provide named text sections, but configure on these
       systems does not support function sections. *)
      ->  assert false
    | _ -> D.section
             [ ".text.caml."^(emit_symbol func_name) ]
             (Some "ax")
             ["@progbits"]
    end
  else D.text ()

(* Output the assembly code for an instruction *)

(* Emit an instruction *)
let emit_instr env fallthrough i =
  let arg8 i n = emit_subreg env reg_low_8_name BYTE i.arg.(n) in
  let arg16 i n = emit_subreg env reg_low_16_name WORD i.arg.(n) in
  let arg32 i n = emit_subreg env reg_low_32_name DWORD i.arg.(n) in
  let res16 i n = emit_subreg env reg_low_16_name WORD i.res.(n) in
  let res32 i n = emit_subreg env reg_low_32_name DWORD i.res.(n) in
  let arg = arg env in
  let res = res env in
  emit_debug_info i.dbg;
  match i.desc with
  | Lend -> ()
  | Lprologue ->
    assert (env.f.fun_prologue_required);
    if fp then begin
      I.push rbp;
      cfi_adjust_cfa_offset 8;
      I.mov rsp rbp;
    end;
    if env.f.fun_frame_required then begin
      let n = (frame_size env) - 8 - (if fp then 8 else 0) in
      if n <> 0
      then begin
        I.sub (int n) rsp;
        cfi_adjust_cfa_offset n;
      end;
    end
  | Lop(Imove | Ispill | Ireload) ->
      let src = i.arg.(0) and dst = i.res.(0) in
      if src.loc <> dst.loc then
        begin match src.typ, src.loc, dst.loc with
        | Float, Reg.Reg _, Reg.Reg _ -> I.movapd (reg env src) (reg env dst)
        | Float, _, _ -> I.movsd (reg env src) (reg env dst)
        | _ -> I.mov (reg env src) (reg env dst)
        end
  | Lop(Iconst_int n) ->
      if n = 0n then begin
        match i.res.(0).loc with
        | Reg _ ->
          (* Clearing the bottom half also clears the top half (except for
             64-bit-only registers where the behaviour is as if the operands
             were 64 bit). *)
          I.xor (res32 i 0) (res32 i 0)
        | _ ->
          I.mov (int 0) (res i 0)
      end else if n > 0n && n <= 0xFFFF_FFFFn then begin
        match i.res.(0).loc with
        | Reg _ ->
          (* Similarly, setting only the bottom half clears the top half. *)
          I.mov (nat n) (res32 i 0)
        | _ ->
          I.mov (nat n) (res i 0)
      end else
        I.mov (nat n) (res i 0)
  | Lop(Iconst_float f) ->
      begin match f with
        | 0x0000_0000_0000_0000L ->       (* +0.0 *)
            I.xorpd (res i 0) (res i 0)
        | _ ->
            let lbl = add_float_constant f in
            I.movsd (mem64_rip NONE (emit_label lbl)) (res i 0)
      end
  | Lop(Iconst_symbol s) ->
      add_used_symbol s;
      load_symbol_addr s (res i 0)
  | Lop(Icall_ind) ->
      I.call (arg i 0);
      record_frame env i.live (Dbg_other i.dbg)
  | Lop(Icall_imm { func; }) ->
      add_used_symbol func;
      emit_call func;
      record_frame env i.live (Dbg_other i.dbg)
  | Lop(Itailcall_ind) ->
<<<<<<< HEAD
      output_epilogue begin fun () ->
      I.jmp (arg i 0);
      end
  | Lop(Itailcall_imm { func; }) ->
      begin
        if func = !function_name then begin
          I.jmp (label !tailrec_entry_point)
        end else begin
          output_epilogue begin fun () ->
          add_used_symbol func;
          emit_jump func
=======
      output_epilogue env (fun () -> I.jmp (arg i 0))
  | Lop(Itailcall_imm { func; }) ->
      begin
        if func = env.f.fun_name then
          I.jmp (label env.f.fun_tailrec_entry_point_label)
        else begin
          output_epilogue env begin fun () ->
            add_used_symbol func;
            emit_jump func
          end
>>>>>>> 24d7f3bd
        end
          end
        end;
  | Lop(Iextcall {func; alloc; stack_ofs}) ->
      add_used_symbol func;
      if stack_ofs > 0 then begin
        I.lea (mem64 QWORD 0 RSP) r13;
        I.lea (mem64 QWORD stack_ofs RSP) r12;
        load_symbol_addr func rax;
        emit_call "caml_c_call_stack_args";
        record_frame i.live (Dbg_other i.dbg);
      end else if alloc then begin
        load_symbol_addr func rax;
        emit_call "caml_c_call";
<<<<<<< HEAD
        record_frame i.live (Dbg_other i.dbg);
=======
        record_frame env i.live (Dbg_other i.dbg);
        if system <> S_win64 then begin
          (* TODO: investigate why such a diff.
             This comes from:
            http://caml.inria.fr/cgi-bin/viewvc.cgi?view=revision&revision=12664

             If we do the same for Win64, we probably need to change
             amd64nt.asm accordingly.
          *)
          I.mov (domain_field Domainstate.Domain_young_ptr) r15
        end
>>>>>>> 24d7f3bd
      end else begin
        I.mov rsp rbp;
        cfi_remember_state ();
        cfi_def_cfa_register "rbp";
        (* NB: gdb has asserts on contiguous stacks that mean it
           will not unwind through this unless we were to tag this
           calling frame with cfi_signal_frame in it's definition. *)
        I.mov (domain_field Domainstate.Domain_c_stack) rsp;

        emit_call func;
        I.mov rbp rsp;
        cfi_restore_state ();
      end
  | Lop(Istackoffset n) ->
      if n < 0
      then I.add (int (-n)) rsp
      else if n > 0
      then I.sub (int n) rsp;
      if n <> 0
      then cfi_adjust_cfa_offset n;
      env.stack_offset <- env.stack_offset + n
  | Lop(Iload(chunk, addr)) ->
      let dest = res i 0 in
      begin match chunk with
      | Word_int | Word_val ->
          I.mov (addressing addr QWORD i 0) dest
      | Byte_unsigned ->
          I.movzx (addressing addr BYTE i 0) dest
      | Byte_signed ->
          I.movsx (addressing addr BYTE i 0) dest
      | Sixteen_unsigned ->
          I.movzx (addressing addr WORD i 0) dest
      | Sixteen_signed ->
          I.movsx (addressing addr WORD i 0) dest;
      | Thirtytwo_unsigned ->
          I.mov (addressing addr DWORD i 0) (res32 i 0)
      | Thirtytwo_signed ->
          I.movsxd (addressing addr DWORD i 0) dest
      | Single ->
          I.cvtss2sd (addressing addr REAL4 i 0) dest
      | Double | Double_u ->
          I.movsd (addressing addr REAL8 i 0) dest
      end
  | Lop(Istore(chunk, addr, _)) ->
      begin match chunk with
      | Word_int | Word_val ->
          I.mov (arg i 0) (addressing addr QWORD i 1)
      | Byte_unsigned | Byte_signed ->
          I.mov (arg8 i 0) (addressing addr BYTE i 1)
      | Sixteen_unsigned | Sixteen_signed ->
          I.mov (arg16 i 0) (addressing addr WORD i 1)
      | Thirtytwo_signed | Thirtytwo_unsigned ->
          I.mov (arg32 i 0) (addressing addr DWORD i 1)
      | Single ->
          I.cvtsd2ss (arg i 0) xmm15;
          I.movss xmm15 (addressing addr REAL4 i 1)
      | Double | Double_u ->
          I.movsd (arg i 0) (addressing addr REAL8 i 1)
      end
  | Lop(Ialloc { bytes = n; dbginfo }) ->
<<<<<<< HEAD
      if !fastcode_flag then begin
=======
      assert (n <= (Config.max_young_wosize + 1) * Arch.size_addr);
      if env.f.fun_fast then begin
>>>>>>> 24d7f3bd
        I.sub (int n) r15;
        I.cmp (domain_field Domainstate.Domain_young_limit) r15;
        let lbl_call_gc = new_label() in
        let lbl_frame =
          record_frame_label env i.live (Dbg_alloc dbginfo)
        in
        I.jb (label lbl_call_gc);
        let lbl_after_alloc = new_label() in
        def_label lbl_after_alloc;
        I.lea (mem64 NONE 8 R15) (res i 0);
        env.call_gc_sites <-
          { gc_lbl = lbl_call_gc;
            gc_return_lbl = lbl_after_alloc;
            gc_frame_lbl = lbl_frame; } :: env.call_gc_sites
      end else begin
        begin match n with
        | 16 -> emit_call "caml_alloc1"
        | 24 -> emit_call "caml_alloc2"
        | 32 -> emit_call "caml_alloc3"
        | _  ->
          I.sub (int n) r15;
          emit_call "caml_allocN"
        end;
        let label = record_frame_label env i.live (Dbg_alloc dbginfo) in
        def_label label;
        I.lea (mem64 NONE 8 R15) (res i 0)
      end
  | Lop(Ipoll { return_label }) ->
      I.cmp (domain_field Domainstate.Domain_young_limit) r15;
      let gc_call_label = new_label () in
      let lbl_after_poll = match return_label with
                  | None -> new_label()
                  | Some(lbl) -> lbl in
      let lbl_frame =
        record_frame_label i.live (Dbg_alloc [])
      in
      begin match return_label with
      | None -> I.jbe (label gc_call_label)
      | Some return_label -> I.ja (label return_label)
      end;
      call_gc_sites :=
        { gc_lbl = gc_call_label;
          gc_return_lbl = lbl_after_poll;
          gc_frame = lbl_frame; } :: !call_gc_sites;
      begin match return_label with
      | None -> def_label lbl_after_poll
      | Some _ -> I.jmp (label gc_call_label)
      end
  | Lop(Iintop(Icomp cmp)) ->
      I.cmp (arg i 1) (arg i 0);
      I.set (cond cmp) al;
      I.movzx al (res i 0)
  | Lop(Iintop_imm(Icomp cmp, n)) ->
      I.cmp (int n) (arg i 0);
      I.set (cond cmp) al;
      I.movzx al (res i 0)
  | Lop(Iintop (Icheckbound)) ->
      let lbl = bound_error_label env i.dbg in
      I.cmp (arg i 1) (arg i 0);
      I.jbe (label lbl)
  | Lop(Iintop_imm(Icheckbound, n)) ->
      let lbl = bound_error_label env i.dbg in
      I.cmp (int n) (arg i 0);
      I.jbe (label lbl)
  | Lop(Iintop(Idiv | Imod)) ->
      I.cqo ();
      I.idiv (arg i 1)
  | Lop(Iintop(Ilsl | Ilsr | Iasr as op)) ->
      (* We have i.arg.(0) = i.res.(0) and i.arg.(1) = %rcx *)
      instr_for_intop op cl (res i 0)
  | Lop(Iintop Imulh) ->
      I.imul (arg i 1) None
  | Lop(Iintop op) ->
      (* We have i.arg.(0) = i.res.(0) *)
      instr_for_intop op (arg i 1) (res i 0)
  | Lop(Iintop_imm(Iadd, n)) when i.arg.(0).loc <> i.res.(0).loc ->
      I.lea (mem64 NONE n (arg64 i 0)) (res i 0)
  | Lop(Iintop_imm(Iadd, 1) | Iintop_imm(Isub, -1)) ->
      I.inc (res i 0)
  | Lop(Iintop_imm(Iadd, -1) | Iintop_imm(Isub, 1)) ->
      I.dec (res i 0)
  | Lop(Iintop_imm(op, n)) ->
      (* We have i.arg.(0) = i.res.(0) *)
      instr_for_intop op (int n) (res i 0)
  | Lop(Inegf) ->
      I.xorpd (mem64_rip OWORD (emit_symbol "caml_negf_mask")) (res i 0)
  | Lop(Iabsf) ->
      I.andpd (mem64_rip OWORD (emit_symbol "caml_absf_mask")) (res i 0)
  | Lop(Iaddf | Isubf | Imulf | Idivf as floatop) ->
      instr_for_floatop floatop (arg i 1) (res i 0)
  | Lop(Ifloatofint) ->
      I.cvtsi2sd  (arg i 0)  (res i 0)
  | Lop(Iintoffloat) ->
      I.cvttsd2si (arg i 0) (res i 0)
  | Lop(Iopaque) ->
      assert (i.arg.(0).loc = i.res.(0).loc)
  | Lop(Ispecific(Ilea addr)) ->
      I.lea (addressing addr NONE i 0) (res i 0)
  | Lop(Ispecific(Istore_int(n, addr, _))) ->
      I.mov (nat n) (addressing addr QWORD i 0)
  | Lop(Ispecific(Ioffset_loc(n, addr))) ->
      I.add (int n) (addressing addr QWORD i 0)
  | Lop(Ispecific(Ifloatarithmem(op, addr))) ->
      instr_for_floatarithmem op (addressing addr REAL8 i 1) (res i 0)
  | Lop(Ispecific(Ibswap 16)) ->
      I.xchg ah al;
      I.movzx (res16 i 0) (res i 0)
  | Lop(Ispecific(Ibswap 32)) ->
      I.bswap (res32 i 0);
      I.movsxd (res32 i 0) (res i 0)
  | Lop(Ispecific(Ibswap 64)) ->
      I.bswap (res i 0)
  | Lop(Ispecific(Ibswap _)) ->
      assert false
  | Lop(Ispecific Isqrtf) ->
      if arg i 0 <> res i 0 then
        I.xorpd (res i 0) (res i 0); (* avoid partial register stall *)
      I.sqrtsd (arg i 0) (res i 0)
  | Lop(Ispecific(Ifloatsqrtf addr)) ->
      I.xorpd (res i 0) (res i 0); (* avoid partial register stall *)
      I.sqrtsd (addressing addr REAL8 i 0) (res i 0)
  | Lop(Ispecific(Isextend32)) ->
      I.movsxd (arg32 i 0) (res i 0)
  | Lop(Ispecific(Izextend32)) ->
      I.mov (arg32 i 0) (res32 i 0)
  | Lop (Inop) -> I.nop ()
  | Lop (Idls_get) ->
      I.mov (domain_field Domainstate.Domain_dls_root) (res i 0)
  | Lreloadretaddr ->
      ()
  | Lreturn ->
      output_epilogue env begin fun () ->
        I.ret ()
      end
  | Llabel lbl ->
      emit_Llabel env fallthrough lbl
  | Lbranch lbl ->
      I.jmp (label lbl)
  | Lcondbranch(tst, lbl) ->
      let lbl = label lbl in
      begin match tst with
      | Itruetest ->
          output_test_zero env i.arg.(0);
          I.jne lbl
      | Ifalsetest ->
          output_test_zero env i.arg.(0);
          I.je lbl
      | Iinttest cmp ->
          I.cmp (arg i 1) (arg i 0);
          I.j (cond cmp) lbl
      | Iinttest_imm((Isigned Ceq | Isigned Cne |
                      Iunsigned Ceq | Iunsigned Cne) as cmp, 0) ->
          output_test_zero env i.arg.(0);
          I.j (cond cmp) lbl
      | Iinttest_imm(cmp, n) ->
          I.cmp (int n) (arg i 0);
          I.j (cond cmp) lbl
      | Ifloattest cmp ->
          emit_float_test env cmp i lbl
      | Ioddtest ->
          I.test (int 1) (arg8 i 0);
          I.jne lbl
      | Ieventest ->
          I.test (int 1) (arg8 i 0);
          I.je lbl
      end
  | Lcondbranch3(lbl0, lbl1, lbl2) ->
      I.cmp (int 1) (arg i 0);
      begin match lbl0 with
      | None -> ()
      | Some lbl -> I.jb (label lbl)
      end;
      begin match lbl1 with
      | None -> ()
      | Some lbl -> I.je (label lbl)
      end;
      begin match lbl2 with
      | None -> ()
      | Some lbl -> I.ja (label lbl)
      end
  | Lswitch jumptbl ->
      let lbl = emit_label (new_label()) in
      (* rax and rdx are clobbered by the Lswitch,
         meaning that no variable that is live across the Lswitch
         is assigned to rax or rdx.  However, the argument to Lswitch
         can still be assigned to one of these two registers, so
         we must be careful not to clobber it before use. *)
      let (tmp1, tmp2) =
        if i.arg.(0).loc = Reg 0 (* rax *)
        then (phys_reg 4 (*rdx*), phys_reg 0 (*rax*))
        else (phys_reg 0 (*rax*), phys_reg 4 (*rdx*)) in
<<<<<<< HEAD
      I.lea (mem64_rip NONE lbl) (reg tmp1);
=======

      I.lea (mem64_rip NONE lbl) (reg env tmp1);
>>>>>>> 24d7f3bd
      I.movsxd (mem64 DWORD 0 (arg64 i 0) ~scale:4 ~base:(reg64 tmp1))
               (reg env tmp2);
      I.add (reg env tmp2) (reg env tmp1);
      I.jmp (reg env tmp1);

      begin match system with
      | S_mingw64 | S_cygwin -> D.section [".rdata"] (Some "dr") []
      | S_macosx | S_win64 -> ()
        (* with LLVM/OS X and MASM, use the text segment *)
      | _ -> D.section [".rodata"] None []
      end;
      D.align 4;
      _label lbl;
      for i = 0 to Array.length jumptbl - 1 do
        D.long (ConstSub (ConstLabel(emit_label jumptbl.(i)),
                         ConstLabel lbl))
      done;
      emit_named_text_section env.f.fun_name
  | Lentertrap ->
      ()
  | Ladjust_trap_depth { delta_traps; } ->
      (* each trap occupies 16 bytes on the stack *)
      let delta = 16 * delta_traps in
      cfi_adjust_cfa_offset delta;
      env.stack_offset <- env.stack_offset + delta
  | Lpushtrap { lbl_handler; } ->
      let load_label_addr s arg =
        if !Clflags.pic_code then
          I.lea (mem64_rip NONE (emit_label s)) arg
        else
          I.mov (sym (emit_label s)) arg
      in
      load_label_addr lbl_handler r11;
      cfi_adjust_cfa_offset 8;
      I.push r11;
      cfi_adjust_cfa_offset 8;
<<<<<<< HEAD
      I.push (domain_field Domainstate.Domain_exn_handler);
      I.mov rsp (domain_field Domainstate.Domain_exn_handler);
      stack_offset := !stack_offset + 16
=======
      I.mov rsp (domain_field Domainstate.Domain_exception_pointer);
      env.stack_offset <- env.stack_offset + 16;
>>>>>>> 24d7f3bd
  | Lpoptrap ->
      I.pop (domain_field Domainstate.Domain_exn_handler);
      cfi_adjust_cfa_offset (-8);
      I.add (int 8) rsp;
      cfi_adjust_cfa_offset (-8);
      env.stack_offset <- env.stack_offset - 16
  | Lraise k ->
      begin match k with
      | Lambda.Raise_regular ->
          emit_call "caml_raise_exn";
          record_frame env Reg.Set.empty (Dbg_raise i.dbg)
      | Lambda.Raise_reraise ->
<<<<<<< HEAD
          emit_call "caml_reraise_exn";
          record_frame Reg.Set.empty (Dbg_raise i.dbg)
=======
          emit_call "caml_raise_exn";
          record_frame env Reg.Set.empty (Dbg_raise i.dbg)
>>>>>>> 24d7f3bd
      | Lambda.Raise_notrace ->
          I.mov (domain_field Domainstate.Domain_exn_handler) rsp;
          I.pop (domain_field Domainstate.Domain_exn_handler);
          I.pop r11;
          I.jmp r11
      end

let rec emit_all env fallthrough i =
  match i.desc with
  | Lend -> ()
  | _ ->
      emit_instr env fallthrough i;
      emit_all env (Linear.has_fallthrough i.desc) i.next


let all_functions = ref []


type preproc_fun_result =
  {max_stack_size : int;
   contains_nontail_calls : bool;
   contains_external_calls : bool}

let preproc_fun fun_body _fun_name =
  let rec proc_instr r a i =
    if i.desc = Lend then r else
        let upd_size r delta =
          {r with max_stack_size = max r.max_stack_size (a+delta)}
        in
        let (r',a') = match i.desc with
          | Lop (Istackoffset n) -> (upd_size r n, a+n)
          | Lpushtrap _ -> (upd_size r 16, a+16)
          | Lpoptrap -> (r, a-16)
          | Lop (Iextcall _ | Ialloc _ | Ipoll _ | Iintop (Icheckbound)
                 | Iintop_imm (Icheckbound, _)) ->
              ({r with contains_external_calls = true;
                       (* +24 bytes for caml_context *)
                       max_stack_size = max r.max_stack_size (a+24)}, a)
          | Lop (Icall_ind | Icall_imm _ ) ->
              ({r with contains_nontail_calls = true}, a)
          | _ -> (r, a)
        in
        proc_instr r' a' i.next
  in
  let fs = frame_size () in
  let r =
    {max_stack_size = fs;
     contains_nontail_calls = false;
     contains_external_calls = false}
  in
  proc_instr r fs fun_body

(* Emission of a function declaration *)

let fundecl fundecl =
  let env = mk_env fundecl in
  all_functions := fundecl :: !all_functions;
  emit_named_text_section fundecl.fun_name;
  D.align 16;
  add_def_symbol fundecl.fun_name;
  if system = S_macosx
  && not !Clflags.output_c_object
  && is_generic_function fundecl.fun_name
  then (* PR#4690 *)
    D.private_extern (emit_symbol fundecl.fun_name)
  else
    D.global (emit_symbol fundecl.fun_name);
  D.label (emit_symbol fundecl.fun_name);
  emit_debug_info fundecl.fun_dbg;
  cfi_startproc ();
<<<<<<< HEAD
  if !Clflags.runtime_variant = "d" then
    emit_call "caml_assert_stack_invariants";
  let { max_stack_size; contains_nontail_calls; contains_external_calls = _ } =
    preproc_fun fundecl.fun_body fundecl.fun_name in
  let handle_overflow = ref None in
  if contains_nontail_calls || max_stack_size >= stack_threshold_size then begin
    let (overflow,ret) = new_label(), new_label() in
    let threshold_offset = Domainstate.stack_ctx_words * 8 + stack_threshold_size in
    I.lea (mem64 NONE (-(max_stack_size + threshold_offset)) RSP) r10;
    I.cmp (domain_field Domainstate.Domain_current_stack) r10;
    I.jb (label overflow);
    def_label ret;
    handle_overflow := Some (overflow, ret)
  end;
  emit_all true fundecl.fun_body;
  List.iter emit_call_gc !call_gc_sites;
  emit_call_bound_errors ();
  (match !handle_overflow with None -> () | Some (overflow,ret) -> begin
    def_label overflow;
    (* Pass the desired stack size on the stack, since all of the
       argument-passing registers may be in use.
       Also serves to align the stack properly before the call *)
    I.push (int (Config.stack_threshold + max_stack_size / 8)); (* measured in words *)
    emit_call "caml_call_realloc_stack";
    I.pop r10; (* ignored *)
    I.jmp (label ret)
   end);
  if !frame_required then begin
    let n = frame_size() - 8 - (if fp then 8 else 0) in
=======
  emit_all env true fundecl.fun_body;
  List.iter emit_call_gc env.call_gc_sites;
  emit_call_bound_errors env;
  if fundecl.fun_frame_required then begin
    let n = (frame_size env) - 8 - (if fp then 8 else 0) in
>>>>>>> 24d7f3bd
    if n <> 0
    then begin
      cfi_adjust_cfa_offset (-n);
    end;
  end;
  cfi_endproc ();
  begin match system with
  | S_gnu | S_linux ->
      D.type_ (emit_symbol fundecl.fun_name) "@function";
      D.size (emit_symbol fundecl.fun_name)
        (ConstSub (
            ConstThis,
            ConstLabel (emit_symbol fundecl.fun_name)))
  | _ -> ()
  end

(* Emission of data *)

let emit_item = function
  | Cglobal_symbol s -> D.global (emit_symbol s)
  | Cdefine_symbol s -> add_def_symbol s; _label (emit_symbol s)
  | Cint8 n -> D.byte (const n)
  | Cint16 n -> D.word (const n)
  | Cint32 n -> D.long (const_nat n)
  | Cint n -> D.qword (const_nat n)
  | Csingle f -> D.long  (Const (Int64.of_int32 (Int32.bits_of_float f)))
  | Cdouble f -> D.qword (Const (Int64.bits_of_float f))
  | Csymbol_address s -> add_used_symbol s; D.qword (ConstLabel (emit_symbol s))
  | Cstring s -> D.bytes s
  | Cskip n -> if n > 0 then D.space n
  | Calign n -> D.align n

let data l =
  D.data ();
  D.align 8;
  List.iter emit_item l

(* Beginning / end of an assembly file *)

let begin_assembly() =
  X86_proc.reset_asm_code ();
  reset_debug_info();                   (* PR#5603 *)
  reset_imp_table();
  float_constants := [];
  all_functions := [];
  if system = S_win64 then begin
    D.extrn "caml_call_gc" NEAR;
    D.extrn "caml_c_call" NEAR;
    D.extrn "caml_allocN" NEAR;
    D.extrn "caml_alloc1" NEAR;
    D.extrn "caml_alloc2" NEAR;
    D.extrn "caml_alloc3" NEAR;
    D.extrn "caml_ml_array_bound_error" NEAR;
    D.extrn "caml_raise_exn" NEAR;
  end;


  if !Clflags.dlcode || Arch.win64 then begin
    (* from amd64.S; could emit these constants on demand *)
    begin match system with
    | S_macosx -> D.section ["__TEXT";"__literal16"] None ["16byte_literals"]
    | S_mingw64 | S_cygwin -> D.section [".rdata"] (Some "dr") []
    | S_win64 -> D.data ()
    | _ -> D.section [".rodata.cst16"] (Some "aM") ["@progbits";"16"]
    end;
    D.align 16;
    _label (emit_symbol "caml_negf_mask");
    D.qword (Const 0x8000000000000000L);
    D.qword (Const 0L);
    D.align 16;
    _label (emit_symbol "caml_absf_mask");
    D.qword (Const 0x7FFFFFFFFFFFFFFFL);
    D.qword (Const 0xFFFFFFFFFFFFFFFFL);
  end;

  D.data ();
  emit_global_label "data_begin";

  emit_named_text_section (Compilenv.make_symbol (Some "code_begin"));
  emit_global_label "code_begin";
  if system = S_macosx then I.nop (); (* PR#4690 *)
  ()

let end_assembly() =
  if !float_constants <> [] then begin
    begin match system with
    | S_macosx -> D.section ["__TEXT";"__literal8"] None ["8byte_literals"]
    | S_mingw64 | S_cygwin -> D.section [".rdata"] (Some "dr") []
    | S_win64 -> D.data ()
    | _ -> D.section [".rodata.cst8"] (Some "aM") ["@progbits";"8"]
    end;
    D.align 8;
    List.iter (fun (cst,lbl) -> emit_float_constant cst lbl) !float_constants
  end;

  emit_named_text_section (Compilenv.make_symbol (Some "code_end"));
  if system = S_macosx then I.nop ();
  (* suppress "ld warning: atom sorting error" *)

  emit_global_label "code_end";

  emit_imp_table();

  D.data ();
  D.qword (const 0);  (* PR#6329 *)
  emit_global_label "data_end";
  D.qword (const 0);

  D.align 8;                            (* PR#7591 *)
  emit_global_label "frametable";

  let setcnt = ref 0 in
  emit_frames
    { efa_code_label = (fun l -> D.qword (ConstLabel (emit_label l)));
      efa_data_label = (fun l -> D.qword (ConstLabel (emit_label l)));
      efa_8 = (fun n -> D.byte (const n));
      efa_16 = (fun n -> D.word (const n));
      efa_32 = (fun n -> D.long (const_32 n));
      efa_word = (fun n -> D.qword (const n));
      efa_align = D.align;
      efa_label_rel =
        (fun lbl ofs ->
           let c =
             ConstAdd (
               ConstSub(ConstLabel(emit_label lbl), ConstThis),
               const_32 ofs
             ) in
           if system = S_macosx then begin
             incr setcnt;
             let s = Printf.sprintf "L$set$%d" !setcnt in
             D.setvar (s, c);
             D.long (ConstLabel s)
           end else
             D.long c
        );
      efa_def_label = (fun l -> _label (emit_label l));
      efa_string = (fun s -> D.bytes (s ^ "\000"))
    };

  if system = S_linux then begin
    let frametable = emit_symbol (Compilenv.make_symbol (Some "frametable")) in
    D.size frametable (ConstSub (ConstThis, ConstLabel frametable))
  end;

  if system = S_linux then
    (* Mark stack as non-executable, PR#4564 *)
    D.section [".note.GNU-stack"] (Some "") [ "%progbits" ];

  if system = S_win64 then begin
    D.comment "External functions";
    String.Set.iter
      (fun s ->
         if not (String.Set.mem s !symbols_defined) then
           D.extrn (emit_symbol s) NEAR)
      !symbols_used;
    symbols_used := String.Set.empty;
    symbols_defined := String.Set.empty;
  end;

  let asm =
    if !Emitaux.create_asm_file then
      Some
        (
         (if X86_proc.masm then X86_masm.generate_asm
          else X86_gas.generate_asm) !Emitaux.output_channel
        )
    else
      None
  in
  X86_proc.generate_code asm<|MERGE_RESOLUTION|>--- conflicted
+++ resolved
@@ -77,28 +77,10 @@
 
 let fp = Config.with_frame_pointers
 
-<<<<<<< HEAD
-(* Tradeoff between code size and code speed *)
-
-let fastcode_flag = ref true
-
-(* Layout of the stack frame *)
-let stack_offset = ref 0
-
 let stack_threshold_size = Config.stack_threshold * 8 (* bytes *)
 
-let num_stack_slots = Array.make Proc.num_register_classes 0
-
-let prologue_required = ref false
-
-let frame_required = ref false
-
-let frame_size () =                     (* includes return address *)
-  if !frame_required then begin
-=======
 let frame_size env =                     (* includes return address *)
   if env.f.fun_frame_required then begin
->>>>>>> 24d7f3bd
     let sz =
       (env.stack_offset
        + 8 * (env.f.fun_num_stack_slots.(0) + env.f.fun_num_stack_slots.(1))
@@ -536,19 +518,6 @@
       emit_call func;
       record_frame env i.live (Dbg_other i.dbg)
   | Lop(Itailcall_ind) ->
-<<<<<<< HEAD
-      output_epilogue begin fun () ->
-      I.jmp (arg i 0);
-      end
-  | Lop(Itailcall_imm { func; }) ->
-      begin
-        if func = !function_name then begin
-          I.jmp (label !tailrec_entry_point)
-        end else begin
-          output_epilogue begin fun () ->
-          add_used_symbol func;
-          emit_jump func
-=======
       output_epilogue env (fun () -> I.jmp (arg i 0))
   | Lop(Itailcall_imm { func; }) ->
       begin
@@ -559,10 +528,8 @@
             add_used_symbol func;
             emit_jump func
           end
->>>>>>> 24d7f3bd
         end
-          end
-        end;
+      end
   | Lop(Iextcall {func; alloc; stack_ofs}) ->
       add_used_symbol func;
       if stack_ofs > 0 then begin
@@ -570,25 +537,11 @@
         I.lea (mem64 QWORD stack_ofs RSP) r12;
         load_symbol_addr func rax;
         emit_call "caml_c_call_stack_args";
-        record_frame i.live (Dbg_other i.dbg);
+        record_frame env i.live (Dbg_other i.dbg);
       end else if alloc then begin
         load_symbol_addr func rax;
         emit_call "caml_c_call";
-<<<<<<< HEAD
-        record_frame i.live (Dbg_other i.dbg);
-=======
         record_frame env i.live (Dbg_other i.dbg);
-        if system <> S_win64 then begin
-          (* TODO: investigate why such a diff.
-             This comes from:
-            http://caml.inria.fr/cgi-bin/viewvc.cgi?view=revision&revision=12664
-
-             If we do the same for Win64, we probably need to change
-             amd64nt.asm accordingly.
-          *)
-          I.mov (domain_field Domainstate.Domain_young_ptr) r15
-        end
->>>>>>> 24d7f3bd
       end else begin
         I.mov rsp rbp;
         cfi_remember_state ();
@@ -649,12 +602,8 @@
           I.movsd (arg i 0) (addressing addr REAL8 i 1)
       end
   | Lop(Ialloc { bytes = n; dbginfo }) ->
-<<<<<<< HEAD
-      if !fastcode_flag then begin
-=======
       assert (n <= (Config.max_young_wosize + 1) * Arch.size_addr);
       if env.f.fun_fast then begin
->>>>>>> 24d7f3bd
         I.sub (int n) r15;
         I.cmp (domain_field Domainstate.Domain_young_limit) r15;
         let lbl_call_gc = new_label() in
@@ -689,16 +638,16 @@
                   | None -> new_label()
                   | Some(lbl) -> lbl in
       let lbl_frame =
-        record_frame_label i.live (Dbg_alloc [])
+        record_frame_label env i.live (Dbg_alloc [])
       in
       begin match return_label with
       | None -> I.jbe (label gc_call_label)
       | Some return_label -> I.ja (label return_label)
       end;
-      call_gc_sites :=
+      env.call_gc_sites <-
         { gc_lbl = gc_call_label;
           gc_return_lbl = lbl_after_poll;
-          gc_frame = lbl_frame; } :: !call_gc_sites;
+          gc_frame_lbl = lbl_frame; } :: env.call_gc_sites;
       begin match return_label with
       | None -> def_label lbl_after_poll
       | Some _ -> I.jmp (label gc_call_label)
@@ -846,12 +795,8 @@
         if i.arg.(0).loc = Reg 0 (* rax *)
         then (phys_reg 4 (*rdx*), phys_reg 0 (*rax*))
         else (phys_reg 0 (*rax*), phys_reg 4 (*rdx*)) in
-<<<<<<< HEAD
-      I.lea (mem64_rip NONE lbl) (reg tmp1);
-=======
 
       I.lea (mem64_rip NONE lbl) (reg env tmp1);
->>>>>>> 24d7f3bd
       I.movsxd (mem64 DWORD 0 (arg64 i 0) ~scale:4 ~base:(reg64 tmp1))
                (reg env tmp2);
       I.add (reg env tmp2) (reg env tmp1);
@@ -888,14 +833,9 @@
       cfi_adjust_cfa_offset 8;
       I.push r11;
       cfi_adjust_cfa_offset 8;
-<<<<<<< HEAD
       I.push (domain_field Domainstate.Domain_exn_handler);
       I.mov rsp (domain_field Domainstate.Domain_exn_handler);
-      stack_offset := !stack_offset + 16
-=======
-      I.mov rsp (domain_field Domainstate.Domain_exception_pointer);
       env.stack_offset <- env.stack_offset + 16;
->>>>>>> 24d7f3bd
   | Lpoptrap ->
       I.pop (domain_field Domainstate.Domain_exn_handler);
       cfi_adjust_cfa_offset (-8);
@@ -908,13 +848,8 @@
           emit_call "caml_raise_exn";
           record_frame env Reg.Set.empty (Dbg_raise i.dbg)
       | Lambda.Raise_reraise ->
-<<<<<<< HEAD
           emit_call "caml_reraise_exn";
-          record_frame Reg.Set.empty (Dbg_raise i.dbg)
-=======
-          emit_call "caml_raise_exn";
           record_frame env Reg.Set.empty (Dbg_raise i.dbg)
->>>>>>> 24d7f3bd
       | Lambda.Raise_notrace ->
           I.mov (domain_field Domainstate.Domain_exn_handler) rsp;
           I.pop (domain_field Domainstate.Domain_exn_handler);
@@ -938,7 +873,7 @@
    contains_nontail_calls : bool;
    contains_external_calls : bool}
 
-let preproc_fun fun_body _fun_name =
+let preproc_fun env fun_body _fun_name =
   let rec proc_instr r a i =
     if i.desc = Lend then r else
         let upd_size r delta =
@@ -959,7 +894,7 @@
         in
         proc_instr r' a' i.next
   in
-  let fs = frame_size () in
+  let fs = frame_size env in
   let r =
     {max_stack_size = fs;
      contains_nontail_calls = false;
@@ -985,11 +920,10 @@
   D.label (emit_symbol fundecl.fun_name);
   emit_debug_info fundecl.fun_dbg;
   cfi_startproc ();
-<<<<<<< HEAD
   if !Clflags.runtime_variant = "d" then
     emit_call "caml_assert_stack_invariants";
   let { max_stack_size; contains_nontail_calls; contains_external_calls = _ } =
-    preproc_fun fundecl.fun_body fundecl.fun_name in
+    preproc_fun env fundecl.fun_body fundecl.fun_name in
   let handle_overflow = ref None in
   if contains_nontail_calls || max_stack_size >= stack_threshold_size then begin
     let (overflow,ret) = new_label(), new_label() in
@@ -1000,9 +934,9 @@
     def_label ret;
     handle_overflow := Some (overflow, ret)
   end;
-  emit_all true fundecl.fun_body;
-  List.iter emit_call_gc !call_gc_sites;
-  emit_call_bound_errors ();
+  emit_all env true fundecl.fun_body;
+  List.iter emit_call_gc env.call_gc_sites;
+  emit_call_bound_errors env;
   (match !handle_overflow with None -> () | Some (overflow,ret) -> begin
     def_label overflow;
     (* Pass the desired stack size on the stack, since all of the
@@ -1013,15 +947,8 @@
     I.pop r10; (* ignored *)
     I.jmp (label ret)
    end);
-  if !frame_required then begin
-    let n = frame_size() - 8 - (if fp then 8 else 0) in
-=======
-  emit_all env true fundecl.fun_body;
-  List.iter emit_call_gc env.call_gc_sites;
-  emit_call_bound_errors env;
   if fundecl.fun_frame_required then begin
     let n = (frame_size env) - 8 - (if fp then 8 else 0) in
->>>>>>> 24d7f3bd
     if n <> 0
     then begin
       cfi_adjust_cfa_offset (-n);
