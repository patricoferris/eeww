--- conflicted
+++ resolved
@@ -31,19 +31,10 @@
   value name = Val_unit, aliases = Val_unit;
 
   Begin_roots2 (name, aliases);
-<<<<<<< HEAD
-    name = copy_string(entry->p_name);
-    aliases = copy_string_array((const char**)entry->p_aliases);
+    name = caml_copy_string(entry->p_name);
+    aliases = caml_copy_string_array((const char**)entry->p_aliases);
     res = caml_alloc_3(0, name, aliases,
                        Val_int(entry->p_proto));
-=======
-    name = caml_copy_string(entry->p_name);
-    aliases = caml_copy_string_array((const char**)entry->p_aliases);
-    res = caml_alloc_small(3, 0);
-    Field(res,0) = name;
-    Field(res,1) = aliases;
-    Field(res,2) = Val_int(entry->p_proto);
->>>>>>> 0d68080b
   End_roots();
   return res;
 }
