opam-version: "2.0"
name:         "eqaf"
maintainer:   [ "Romain Calascibetta <romain.calascibetta@gmail.com>" ]
authors:      [ "Romain Calascibetta <romain.calascibetta@gmail.com>" ]
homepage:     "https://github.com/mirage/eqaf"
bug-reports:  "https://github.com/mirage/eqaf/issues"
dev-repo:     "git+https://github.com/mirage/eqaf.git"
doc:          "https://mirage.github.io/eqaf/"
license:      "MIT"
synopsis:     "Constant-time equal function on string"
description: """
This package provides an equal function on string in constant-time to avoid timing-attack with crypto stuff.
"""

build: [
  [ "dune" "subst" ] {pinned}
  [ "dune" "build" "-p" name "-j" jobs ]
  [ "dune" "runtest" "-p" name "-j" jobs "--no-buffer" "--verbose" ] {with-test}
]

depends: [
  "ocaml"          {>= "4.03.0"}
  "dune"           {build}
<<<<<<< HEAD
  "alcotest"       {with-test}
=======
  "crowbar"        {with-test}
>>>>>>> b184c95f
]<|MERGE_RESOLUTION|>--- conflicted
+++ resolved
@@ -21,9 +21,6 @@
 depends: [
   "ocaml"          {>= "4.03.0"}
   "dune"           {build}
-<<<<<<< HEAD
   "alcotest"       {with-test}
-=======
   "crowbar"        {with-test}
->>>>>>> b184c95f
 ]