--- conflicted
+++ resolved
@@ -1,16 +1,4 @@
 (executable
-<<<<<<< HEAD
- (name expect_test)
- (modules expect_test)
- (link_flags (-linkall))
- (modes byte)
- (libraries stdune wp_dune unix dune compiler-libs.toplevel test_common dag dune_memory))
-
-(ocamllex expect_test)
-
-(executable
-=======
->>>>>>> 8f631e40
  (name sexp_tests)
  (modules sexp_tests)
  (libraries stdune dune_lang))
