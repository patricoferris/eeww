--- conflicted
+++ resolved
@@ -20,8 +20,7 @@
 
 (test
  (name qcheck_mpsc_queue)
-<<<<<<< HEAD
- (libraries lockfree qcheck "qcheck-alcotest")
+ (libraries lockfree qcheck qcheck-alcotest)
  (modules qcheck_mpsc_queue))
 
 (test
@@ -33,12 +32,8 @@
  (name qcheck_treiber_stack)
  (libraries lockfree qcheck qcheck-alcotest)
  (modules qcheck_treiber_stack))
-=======
- (libraries lockfree qcheck qcheck-alcotest)
- (modules qcheck_mpsc_queue))
-
+ 
 (test
  (name test_mpmc_relaxed_queue)
  (libraries lockfree unix alcotest)
- (modules test_mpmc_relaxed_queue))
->>>>>>> 4f7dfa49
+ (modules test_mpmc_relaxed_queue))