(test
 (name test_ws_deque)
 (libraries lockfree)
 (modules test_ws_deque))

(test
<<<<<<< HEAD
 (name test_spsc_queue)
 (libraries lockfree)
 (modules test_spsc_queue))

(test
 (name qcheck_spsc_queue)
 (libraries lockfree qcheck qcheck-alcotest)
 (modules qcheck_spsc_queue))
=======
 (name qcheck_ws_deque)
 (libraries lockfree qcheck qcheck-alcotest)
 (modules qcheck_ws_deque))

(test
 (name qcheck_mpsc_queue)
 (libraries lockfree qcheck qcheck-alcotest)
 (modules qcheck_mpsc_queue))
>>>>>>> e1396b0a
<|MERGE_RESOLUTION|>--- conflicted
+++ resolved
@@ -4,16 +4,16 @@
  (modules test_ws_deque))
 
 (test
-<<<<<<< HEAD
  (name test_spsc_queue)
  (libraries lockfree)
  (modules test_spsc_queue))
-
+ 
 (test
  (name qcheck_spsc_queue)
  (libraries lockfree qcheck qcheck-alcotest)
  (modules qcheck_spsc_queue))
-=======
+ 
+(test
  (name qcheck_ws_deque)
  (libraries lockfree qcheck qcheck-alcotest)
  (modules qcheck_ws_deque))
@@ -21,5 +21,4 @@
 (test
  (name qcheck_mpsc_queue)
  (libraries lockfree qcheck qcheck-alcotest)
- (modules qcheck_mpsc_queue))
->>>>>>> e1396b0a
+ (modules qcheck_mpsc_queue))