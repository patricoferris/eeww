--- conflicted
+++ resolved
@@ -28,10 +28,7 @@
 module Ws_deque = Ws_deque
 module Spsc_queue = Spsc_queue
 module Mpsc_queue = Mpsc_queue
-<<<<<<< HEAD
 module Treiber_stack = Treiber_stack
 module Michael_scott_queue = Michael_scott_queue
 module Backoff = Backoff
-=======
-module Mpmc_relaxed_queue = Mpmc_relaxed_queue
->>>>>>> 4f7dfa49
+module Mpmc_relaxed_queue = Mpmc_relaxed_queue