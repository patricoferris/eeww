--- conflicted
+++ resolved
@@ -3,11 +3,7 @@
  * See the file LICENSE for details.
  *)
 
-<<<<<<< HEAD
-[@@@warning "-37"]
-=======
-[@@@ocaml.warning "-16"]
->>>>>>> 57f06989
+[@@@ocaml.warning "-16-37"]
 
 type library
 
