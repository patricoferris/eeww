--- conflicted
+++ resolved
@@ -52,15 +52,9 @@
         (fun d -> Dyn.Encoder.string (Path.to_absolute_filename d))
         include_dirs
     in
-<<<<<<< HEAD
-    Format.fprintf fmt "@[<v 2>Clflags.include_dirs :=@ [ %a@ ]@];@." pp_include
-      include_dirs;
-    Format.fprintf fmt "%s;@." t.main
-=======
     Pp.vbox ~indent:2
       (Pp.verbatim "Clflags.include_dirs :=" ++ Pp.cut ++ Dyn.pp include_dirs)
     ++ Pp.verbatim ";" ++ Pp.newline ++ Pp.verbatim t.main
->>>>>>> 1c8ec45c
 
   let loc t = t.loc
 end
@@ -73,7 +67,8 @@
 
 let make ~cctx ~source ~preprocess = { cctx; source; preprocess }
 
-let pp_flags fmt t =
+let pp_flags t =
+  let open Pp.O in
   let sctx = Compilation_context.super_context t.cctx in
   let scope = Compilation_context.scope t.cctx in
   let expander = Compilation_context.expander t.cctx in
@@ -83,13 +78,23 @@
       Preprocessing.get_ppx_driver sctx ~loc ~expander
       ~lib_name:None ~flags ~scope pps
     with
-    | Error _exn -> ()
+    | Error _exn -> Pp.nop
     | Ok (exe, flags) ->
-      Path.to_absolute_filename (Path.build exe)
-      :: "--as-ppx" :: flags
-      |> String.concat ~sep:" "
-      |> Format.fprintf fmt "@[<v 2>Compenv.first_ppx :=@ [ %S@ ] @];@." )
-  | Action _ | Future_syntax _ | No_preprocessing -> ()
+      let ppx =
+        Dyn.Encoder.list
+          Dyn.Encoder.string
+            [(Path.to_absolute_filename (Path.build exe)
+             :: "--as-ppx" :: flags
+             |> String.concat ~sep:" ")]
+      in
+      (* Set Clflags.all_ppx for dune utop, and Compenv.first_ppx for custom
+         toplevels because Topmain.main() resets Clflags.all_ppx. *)
+      Pp.vbox ~indent:2
+        (Pp.verbatim "Clflags.all_ppx :=" ++ Pp.cut ++ Dyn.pp ppx)
+      ++ Pp.verbatim ";" ++ Pp.newline
+      ++ Pp.verbatim "Compenv.first_ppx :=" ++ Pp.cut ++ Dyn.pp ppx
+      ++ Pp.verbatim ";" ++ Pp.newline)
+  | Action _ | Future_syntax _ | No_preprocessing -> Pp.nop
 
 let setup_module_rules t =
   let dir = Compilation_context.dir t.cctx in
@@ -100,17 +105,10 @@
     Build.of_result_map requires_compile ~f:(fun libs ->
         Build.return
           (let include_dirs = Path.Set.to_list (Lib.L.include_paths libs) in
-<<<<<<< HEAD
-           let b = Buffer.create 64 in
-           let fmt = Format.formatter_of_buffer b in
-           pp_flags fmt t;
-           Source.pp_ml fmt t.source ~include_dirs;
-           Format.pp_print_flush fmt ();
-           Buffer.contents b))
-=======
-           let pp = Source.pp_ml t.source ~include_dirs in
+           let pp_ppx = pp_flags t in
+           let pp_dirs = Source.pp_ml t.source ~include_dirs in
+           let pp = Pp.seq pp_ppx pp_dirs in
            Format.asprintf "%a@." Pp.render_ignore_tags pp))
->>>>>>> 1c8ec45c
     |> Build.write_file_dyn path
   in
   Super_context.add_rule sctx ~dir main_ml
