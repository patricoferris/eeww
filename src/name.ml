open! Import

module Format = Caml.Format

let fold_dot_suffixes name ~init:acc ~f =
  let rec collapse_after_at = function
    | [] -> []
    | part :: parts ->
      if not (String.is_empty part) && Char.equal part.[0] '@' then
        [String.concat (String.drop_prefix part 1 :: parts) ~sep:"."]
      else
        part :: collapse_after_at parts
  in
  let rec loop acc parts =
    match parts with
    | [] -> acc
    | part :: parts ->
      loop (f (String.concat (part :: parts) ~sep:".") acc) parts
  in
  String.split name ~on:'.'
  |> collapse_after_at
  |> loop acc
;;

let dot_suffixes name =
  fold_dot_suffixes name ~init:[] ~f:(fun x acc -> x :: acc)

let split_path =
  let rec loop s i =
    if i = String.length s then
      (s, None)
    else
      match s.[i] with
      | '.' -> after_dot s (i + 1)
      | _ -> loop s (i + 1)
  and after_dot s i =
    if i = String.length s then
      (s, None)
    else
      match s.[i] with
      | 'A'..'Z' ->
        (String.prefix s (i - 1), Some (String.drop_prefix s i))
      | '.' -> after_dot s (i + 1)
      | _ -> loop s (i + 1)
  in
  fun s -> loop s 0

module Pattern = struct
  module Str = struct
    type t = string
    let sexp_of_t = String.sexp_of_t
    let compare a b =
      let d = Int.compare (String.length a) (String.length b) in
      if d <> 0 then
        d
      else
        String.compare a b
    include (val Comparator.make ~compare ~sexp_of_t)
  end

  type t =
    { name : string
    ; dot_suffixes : Set.M(Str).t
    }

  let make name =
    { name
    ; dot_suffixes = Set.of_list (module Str) (dot_suffixes name)
    }

  let name t = t.name

  let matches t matched = Set.mem t.dot_suffixes matched
end

let get_outer_namespace name =
  match String.index name '.' with
  | None -> None
  | Some i -> Some (String.sub name ~pos:0 ~len:i)

module Whitelisted = struct
  (* White list the following attributes, as well as all their dot suffixes.

     Since these attributes are interpreted by the compiler itself, we cannot check
     at the level of a ppx rewriter that they have been properly interpreted, so
     we just accept them anywhere.

     Sadly, the compiler silently ignores them if they are misplaced...
  *)
 let create_set fully_qualified_names =
    List.fold_left
      ~f:(fun acc name ->
        fold_dot_suffixes name ~init:acc ~f:(fun x acc -> Set.add acc x))
      ~init:(Set.empty (module String))
      fully_qualified_names

 let attributes =
   create_set
      [ "ocaml.alert"
      ; "ocaml.boxed"
      ; "ocaml.deprecated"
      ; "ocaml.deprecated_mutable"
      ; "ocaml.doc"
      ; "ocaml.extension_constructor"
      ; "ocaml.immediate"
<<<<<<< HEAD
=======
      ; "ocaml.immediate64"
>>>>>>> d9a36631
      ; "ocaml.inline"
      ; "ocaml.inlined"
      ; "ocaml.local"
      ; "ocaml.noalloc"
      ; "ocaml.ppwarning"
      ; "ocaml.remove_aliases"
      ; "ocaml.specialise"
      ; "ocaml.specialised"
      ; "ocaml.tailcall"
      ; "ocaml.text"
      ; "ocaml.unboxed"
      ; "ocaml.unroll"
      ; "ocaml.unrolled"
      ; "ocaml.untagged"
      ; "ocaml.warn_on_literal_pattern"
      ; "ocaml.warnerror"
      ; "ocaml.warning"
      ]

  (* White list the following extensions.

     Since these extensions are interpreted by the compiler itself, we cannot check
     at the level of a ppx rewriter that they have been properly interpreted, so
     we just accept them anywhere.
  *)
  let extensions =
    create_set
      [ "ocaml.error"
      ; "ocaml.extension_constructor"
      ]

  let is_whitelisted ~kind name =
    match kind with
    | `Attribute -> Set.mem attributes name
    | `Extension -> Set.mem extensions name

  let get_attribute_list () = Set.elements attributes
  let get_extension_list () = Set.elements extensions
end

module Reserved_namespaces = struct
  let tbl : (string, unit) Hashtbl.t = Hashtbl.create (module String)

  let reserve ns = Hashtbl.add_exn tbl ~key:ns ~data:()

  let () = reserve "merlin"
  let () = reserve "reason"
  let () = reserve "refmt"
  let () = reserve "metaocaml"
  let () = reserve "ocamlformat"

  let is_in_reserved_namespaces name =
    match get_outer_namespace name with
    | Some ns -> Hashtbl.mem tbl ns
    | None -> Hashtbl.mem tbl name

  let check_not_reserved ~kind name =
    let kind, list =
      match kind with
      | `Attribute -> "attribute", Whitelisted.attributes
      | `Extension -> "extension", Whitelisted.extensions
    in
    if Set.mem list name then
      Printf.ksprintf failwith
        "Cannot register %s with name '%s' as it matches an \
         %s reserved by the compiler"
        kind name kind
    else if is_in_reserved_namespaces name then
      Printf.ksprintf failwith
        "Cannot register %s with name '%s' as its namespace \
         is marked as reserved"
        kind name

end

let ignore_checks name =
  Reserved_namespaces.is_in_reserved_namespaces name ||
  String.is_prefix name ~prefix:"_"

module Registrar = struct
  type element =
    { fully_qualified_name : string
    ; declared_at          : Caller_id.t
    }

  type all_for_context = { mutable all : element Map.M(String).t }

  type 'a t =
    { all_by_context    : ('a, all_for_context) Hashtbl.t
    ; skip              : string list
    ; kind              : string
    ; string_of_context : 'a -> string option
    }

  let create ~kind ~current_file ~string_of_context =
    { all_by_context = Hashtbl.Poly.create ()
    ; skip           = [current_file; __FILE__]
    ; kind
    ; string_of_context
    }

  let get_all_for_context t context =
    Hashtbl.find_or_add t.all_by_context context ~default:(fun () ->
      { all = Map.empty (module String) })
  ;;

  let register ~kind t context name =
    Reserved_namespaces.check_not_reserved ~kind name;
    let caller = Caller_id.get ~skip:t.skip in
    let all = get_all_for_context t context in
    (match Map.find all.all name with
     | None -> ()
     | Some e ->
       let declared_at = function
         | None -> ""
         | Some (loc : Caml.Printexc.location) ->
           Printf.sprintf " declared at %s:%d" loc.filename loc.line_number
       in
       let context =
         match t.string_of_context context with
         | None -> ""
         | Some s -> " on " ^ s ^ "s"
       in
       Printf.ksprintf
         failwith "%s '%s'%s%s matches %s '%s'%s"
         (String.capitalize t.kind) name context (declared_at caller)
         t.kind e.fully_qualified_name (declared_at e.declared_at)
    );
    let t =
      { fully_qualified_name = name
      ; declared_at          = caller
      }
    in
    all.all <- fold_dot_suffixes name ~init:all.all ~f:(fun name acc ->
      Map.set acc ~key:name ~data:t);
  ;;

  let spellcheck t context ?(white_list=[]) name =
    let all =
      let all = get_all_for_context t context in
      Map.fold all.all ~init:[] ~f:(fun ~key ~data:_ acc -> key :: acc)
    in
    match Spellcheck.spellcheck (all @ white_list) name with
    | Some _ as x -> x
    | None ->
      let other_contexts =
        Hashtbl.fold t.all_by_context ~init:[] ~f:(fun ~key:ctx ~data:{ all } acc ->
          if Poly.(<>) context ctx && Map.mem all name then
            match t.string_of_context ctx with
            | None -> acc
            | Some s -> (s ^ "s") :: acc
          else
            acc)
      in
      let pp_text = Format.pp_print_text in
      let current_context ppf =
        match t.string_of_context context with
        | None | Some "" -> ()
        | Some s ->
          let a_or_an =
            match s.[0] with
            | 'a' | 'e' | 'i' | 'o' | 'u' | 'y' -> "an"
            | _ -> "a"
          in
          Format.fprintf ppf "@ but@ is@ used@ here@ in@ the@ context@ of@ %s@ %a"
            a_or_an pp_text s
      in
      match List.sort ~compare:(fun x y -> - (String.compare x y)) other_contexts with
      | [] -> None
      | [c] ->
        Some
          (Format.asprintf
             "@[Hint:@ `%s'@ is@ available@ for@ %a%t.@]@\n\
              Did you put it at the wrong level?"
             name pp_text c current_context)
      | last :: rev_others ->
        let others = List.rev rev_others in
        Some
          (Format.asprintf
             "@[Hint:@ `%s'@ is@ available@ for@ %a@ and@ %a%t.@]@\n\
              Did you put it at the wrong level?"
             name
             (Format.pp_print_list pp_text
                ~pp_sep:(fun ppf () -> Format.fprintf ppf ",@ "))
             others pp_text last current_context)
  ;;

  (* TODO: hint spelling errors regarding reserved namespaces names and white
     listed names instead of taking an optional [white_list] parameter. *)
  let raise_errorf t context ?white_list fmt (name : string Loc.t) =
    Printf.ksprintf (fun msg ->
      match spellcheck t context name.txt ?white_list with
      | None ->
        Location.raise_errorf ~loc:name.loc "%s" msg
      | Some s ->
        Location.raise_errorf ~loc:name.loc "%s.\n%s" msg s)
      fmt name.txt
  ;;
end<|MERGE_RESOLUTION|>--- conflicted
+++ resolved
@@ -103,10 +103,7 @@
       ; "ocaml.doc"
       ; "ocaml.extension_constructor"
       ; "ocaml.immediate"
-<<<<<<< HEAD
-=======
       ; "ocaml.immediate64"
->>>>>>> d9a36631
       ; "ocaml.inline"
       ; "ocaml.inlined"
       ; "ocaml.local"
