--- conflicted
+++ resolved
@@ -46,12 +46,8 @@
   }                                                                            \
                                                                                \
   static struct type_info _ ## MUNGENAME ## _type_info = {                     \
-<<<<<<< HEAD
-    #CTYPE ,                                                                   \
-=======
-    #MUNGENAME,                                                                \
+    #CTYPE,                                                                    \
     PASSABLE,                                                                  \
->>>>>>> 84ea4324
     &FFITYPE,                                                                  \
     raw_read_ ## MUNGENAME,                                                    \
     raw_write_ ## MUNGENAME,                                                   \
