--- conflicted
+++ resolved
@@ -114,38 +114,6 @@
     Cs.concat [ bx00 ; b mark ; pad ; bx00 ; msg ]
 
   let unpad ~mark ~is_pad cs =
-<<<<<<< HEAD
-    let n = len cs in
-    let rec go ok i =
-      if i = n then None else
-        match (i, get_uint8 cs i) with
-        | (0, b   ) -> go (b = 0x00 && ok) (succ i)
-        | (1, b   ) -> go (b = mark && ok) (succ i)
-        | (i, 0x00) when i >= min_pad && ok
-                    -> ignore (go false (succ i)); Some (succ i)
-        | (i, b   ) -> go (is_pad b && ok) (succ i) in
-    go true 0 |> Option.map ~f:(fun off -> sub cs off (n - off))
-
-  let pad_01 =
-    pad ~mark:0x01 ~padding:(fun cs -> Cs.memset cs 0xff)
-
-  let pad_02 ?g =
-    pad ~mark:0x02 ~padding:(fun cs ->
-      let n     = len cs in
-      let block = Rng.(block_size * cdiv n block_size) in
-      let rec go nonce i j =
-        if i = n then () else
-        if j = block then go Rng.(generate ?g block) i 0 else
-          match get_uint8 nonce j with
-          | 0x00 -> go nonce i (succ j)
-          | x    -> set_uint8 cs i x ; go nonce (succ i) (succ j) in
-      go Rng.(generate ?g block) 0 0
-    )
-
-  let unpad_01 = unpad ~mark:0x01 ~is_pad:(fun b -> b = 0xff)
-
-  let unpad_02 = unpad ~mark:0x02 ~is_pad:(fun b -> b <> 0x00)
-=======
     let f = not &. is_pad in
     let i = Cs.find_uint8 ~mask ~off:2 ~f cs |> Option.value ~def:2
     in
@@ -162,7 +130,6 @@
 
   let unpad_01 = unpad ~mark:0x01 ~is_pad:((=) 0xff)
   let unpad_02 = unpad ~mark:0x02 ~is_pad:((<>) 0x00)
->>>>>>> f73ce1d1
 
   let padded pad transform keybits msg =
     let size = bytes keybits in
