--- conflicted
+++ resolved
@@ -147,7 +147,6 @@
     >>= of_sexp
 end
 
-<<<<<<< HEAD
 let root_data cache = Path.relative cache.root "files"
 
 let root_metadata cache = Path.relative cache.root "meta"
@@ -155,13 +154,6 @@
 let path_metadata cache key = FSSchemeImpl.path (root_metadata cache) key
 
 let path_data cache key = FSSchemeImpl.path (root_data cache) key
-=======
-let path_ cache d = Path.relative cache.root d
-
-let path_files cache = path_ cache "files"
-
-let path_meta cache = path_ cache "meta"
->>>>>>> d291bf4f
 
 let make_path cache path =
   match cache.build_root with
@@ -364,12 +356,8 @@
   if Path.basename root <> "v2" then
     Result.Error "unable to read dune-cache"
   else
-<<<<<<< HEAD
     let module Log = (val log) in
-    Result.ok
-=======
     let res =
->>>>>>> d291bf4f
       { root
       ; build_root = None
       ; info = Log.info
@@ -382,8 +370,8 @@
             (string_of_int (Unix.getpid ()))
       }
     in
-    Path.mkdir_p @@ path_meta res;
-    Path.mkdir_p @@ path_files res;
+    Path.mkdir_p @@ root_metadata res;
+    Path.mkdir_p @@ root_data res;
     Result.ok res
 
 let duplication_mode cache = cache.duplication_mode
