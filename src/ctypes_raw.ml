--- conflicted
+++ resolved
@@ -15,11 +15,8 @@
   type 'a ctype
   external sizeof : _ ctype -> int = "ctypes_sizeof"
   external alignment : _ ctype -> int = "ctypes_alignment"
-<<<<<<< HEAD
   external ctype_name : _ ctype -> string = "ctypes_typename"
-=======
   external passable : _ ctype -> bool = "ctypes_passable"
->>>>>>> 84ea4324
 
   module PtrType : Signed.S
   type voidp = PtrType.t
@@ -65,11 +62,9 @@
 
   external alignment : _ ctype -> int = "ctypes_alignment"
 
-<<<<<<< HEAD
   external ctype_name : _ ctype -> string = "ctypes_typename"
-=======
+
   external passable : _ ctype -> bool = "ctypes_passable"
->>>>>>> 84ea4324
 
   external _int_type_info : unit -> int ctype = "ctypes_int_type_info"
   let int = _int_type_info ()
