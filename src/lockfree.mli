(*---------------------------------------------------------------------------
   Copyright (c) 2016 KC Sivaramakrishnan. All rights reserved.
   Distributed under the ISC license, see terms at the end of the file.
   %%NAME%% %%VERSION%%
  ---------------------------------------------------------------------------*)

(** Lock-free data structures for Multicore OCaml *)

(** {1 Lockfree} *)

(*---------------------------------------------------------------------------
   Copyright (c) 2016 KC Sivaramakrishnan

   Permission to use, copy, modify, and/or distribute this software for any
   purpose with or without fee is hereby granted, provided that the above
   copyright notice and this permission notice appear in all copies.

   THE SOFTWARE IS PROVIDED "AS IS" AND THE AUTHOR DISCLAIMS ALL WARRANTIES
   WITH REGARD TO THIS SOFTWARE INCLUDING ALL IMPLIED WARRANTIES OF
   MERCHANTABILITY AND FITNESS. IN NO EVENT SHALL THE AUTHOR BE LIABLE FOR
   ANY SPECIAL, DIRECT, INDIRECT, OR CONSEQUENTIAL DAMAGES OR ANY DAMAGES
   WHATSOEVER RESULTING FROM LOSS OF USE, DATA OR PROFITS, WHETHER IN AN
   ACTION OF CONTRACT, NEGLIGENCE OR OTHER TORTIOUS ACTION, ARISING OUT OF
   OR IN CONNECTION WITH THE USE OR PERFORMANCE OF THIS SOFTWARE.
  ---------------------------------------------------------------------------*)

(*
########
Copyright (c) 2017, Nicolas ASSOUAD <nicolas.assouad@ens.fr>
########
*)

module Ws_deque = Ws_deque
<<<<<<< HEAD
module Spsc_queue = Spsc_queue
=======
module Mpsc_queue = Mpsc_queue
>>>>>>> e1396b0a
<|MERGE_RESOLUTION|>--- conflicted
+++ resolved
@@ -31,8 +31,5 @@
 *)
 
 module Ws_deque = Ws_deque
-<<<<<<< HEAD
 module Spsc_queue = Spsc_queue
-=======
-module Mpsc_queue = Mpsc_queue
->>>>>>> e1396b0a
+module Mpsc_queue = Mpsc_queue