name: Ctypes

on:
  - pull_request
  - push
  - workflow_dispatch

jobs:
  tests:
    name: Tests

    strategy:
      fail-fast: false
      matrix:
<<<<<<< HEAD
        os:
          - macos-latest
          - ubuntu-latest
          - windows-latest
        ocaml-version:
          - 4.10.0
          - 4.09.1
=======
        include:
          - os: ubuntu-latest
            ocaml-compiler: 4.03.0
          - os: ubuntu-latest
            ocaml-compiler: 4.04.0
          - os: ubuntu-latest
            ocaml-compiler: 4.05.0
          - os: ubuntu-latest
            ocaml-compiler: 4.06.0
          - os: ubuntu-latest
            ocaml-compiler: 4.07.0
          - os: ubuntu-latest
            ocaml-compiler: 4.08.0
          - os: ubuntu-latest
            ocaml-compiler: 4.09.0
          - os: ubuntu-latest
            ocaml-compiler: ocaml-variants.4.11.2+fp+flambda
          - os: ubuntu-latest
            ocaml-compiler: 4.11.1
          - os: ubuntu-latest
            ocaml-compiler: 4.12.0
          - os: ubuntu-latest
            ocaml-compiler: 4.13.1
          - os: ubuntu-latest
            ocaml-compiler: 4.14.0
          - os: windows-latest
            ocaml-compiler: 4.13.1
          - os: macos-latest
            ocaml-compiler: 4.13.1
>>>>>>> d5191b45

    runs-on: ${{ matrix.os }}

    steps:
      - name: Checkout code
        uses: actions/checkout@v2

      - name: Use OCaml ${{ matrix.ocaml-compiler }}
        uses: ocaml/setup-ocaml@v2
        with:
          ocaml-compiler: ${{ matrix.ocaml-compiler }}

      - name: Deps
        run: |
          opam pin add -n ctypes.dev .
          opam pin add -n ctypes-foreign.dev .
          opam depext -ty ctypes ctypes-foreign
          opam install -t --deps-only .

      - name: Build
        run: opam exec -- dune build

      - name: Test
        run: opam exec -- dune runtest<|MERGE_RESOLUTION|>--- conflicted
+++ resolved
@@ -12,15 +12,6 @@
     strategy:
       fail-fast: false
       matrix:
-<<<<<<< HEAD
-        os:
-          - macos-latest
-          - ubuntu-latest
-          - windows-latest
-        ocaml-version:
-          - 4.10.0
-          - 4.09.1
-=======
         include:
           - os: ubuntu-latest
             ocaml-compiler: 4.03.0
@@ -50,7 +41,6 @@
             ocaml-compiler: 4.13.1
           - os: macos-latest
             ocaml-compiler: 4.13.1
->>>>>>> d5191b45
 
     runs-on: ${{ matrix.os }}
 
