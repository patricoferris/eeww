name: Ctypes

on:
  - pull_request
  - push
  - workflow_dispatch

jobs:
  tests:
    name: Tests

    strategy:
      fail-fast: false
      matrix:
<<<<<<< HEAD
        ocaml-version: [ '4.08.1', '4.09.1', '4.10.0' ]
        operating-system: [macos-latest, ubuntu-latest, windows-latest]
    steps:
    - uses: actions/checkout@master
    - uses: avsm/setup-ocaml@master
      with:
        ocaml-version: ${{ matrix.ocaml-version }}
    - name: Deps
      run: |
        opam pin add -n ctypes.dev .
        opam pin add -n ctypes-foreign.dev .
        opam depext -ty ctypes ctypes-foreign
        opam install -t --deps-only .
    - name: Build
      run: opam exec -- dune build
    - name: Test
      run: opam exec -- dune runtest
=======
        os:
          - macos-latest
          - ubuntu-latest
          - windows-latest
        ocaml-version:
          - 4.09.0
          - 4.10.0

    runs-on: ${{ matrix.os }}

    steps:
      - name: Checkout code
        uses: actions/checkout@v2

      - name: Use OCaml ${{ matrix.ocaml-version }}
        uses: avsm/setup-ocaml@v1
        with:
          ocaml-version: ${{ matrix.ocaml-version }}

      - name: Deps
        run: |
          opam pin add -n ctypes.dev .
          opam pin add -n ctypes-foreign.dev .
          opam depext -ty ctypes ctypes-foreign
          opam install -t --deps-only .

      - name: Build
        run: opam exec -- make

      - name: Test
        run: opam exec -- make test
>>>>>>> 77478f2e
<|MERGE_RESOLUTION|>--- conflicted
+++ resolved
@@ -12,32 +12,13 @@
     strategy:
       fail-fast: false
       matrix:
-<<<<<<< HEAD
-        ocaml-version: [ '4.08.1', '4.09.1', '4.10.0' ]
-        operating-system: [macos-latest, ubuntu-latest, windows-latest]
-    steps:
-    - uses: actions/checkout@master
-    - uses: avsm/setup-ocaml@master
-      with:
-        ocaml-version: ${{ matrix.ocaml-version }}
-    - name: Deps
-      run: |
-        opam pin add -n ctypes.dev .
-        opam pin add -n ctypes-foreign.dev .
-        opam depext -ty ctypes ctypes-foreign
-        opam install -t --deps-only .
-    - name: Build
-      run: opam exec -- dune build
-    - name: Test
-      run: opam exec -- dune runtest
-=======
         os:
           - macos-latest
           - ubuntu-latest
           - windows-latest
         ocaml-version:
-          - 4.09.0
           - 4.10.0
+          - 4.09.1
 
     runs-on: ${{ matrix.os }}
 
@@ -58,8 +39,7 @@
           opam install -t --deps-only .
 
       - name: Build
-        run: opam exec -- make
+        run: opam exec -- dune build
 
       - name: Test
-        run: opam exec -- make test
->>>>>>> 77478f2e
+        run: opam exec -- dune runtest