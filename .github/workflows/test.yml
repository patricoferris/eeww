--- conflicted
+++ resolved
@@ -12,7 +12,6 @@
     strategy:
       fail-fast: false
       matrix:
-<<<<<<< HEAD
         os:
           - macos-latest
           - ubuntu-latest
@@ -20,37 +19,6 @@
         ocaml-version:
           - 4.10.0
           - 4.09.1
-=======
-        include:
-          - os: ubuntu-latest
-            ocaml-compiler: 4.03.0
-          - os: ubuntu-latest
-            ocaml-compiler: 4.04.0
-          - os: ubuntu-latest
-            ocaml-compiler: 4.05.0
-          - os: ubuntu-latest
-            ocaml-compiler: 4.06.0
-          - os: ubuntu-latest
-            ocaml-compiler: 4.07.0
-          - os: ubuntu-latest
-            ocaml-compiler: 4.08.0
-          - os: ubuntu-latest
-            ocaml-compiler: 4.09.0
-          - os: ubuntu-latest
-            ocaml-compiler: ocaml-variants.4.11.2+fp+flambda
-          - os: ubuntu-latest
-            ocaml-compiler: 4.11.1
-          - os: ubuntu-latest
-            ocaml-compiler: 4.12.0
-          - os: windows-latest
-            ocaml-compiler: 4.11.1
-          - os: windows-latest
-            ocaml-compiler: 4.12.0
-          - os: macos-latest
-            ocaml-compiler: 4.11.1
-          - os: macos-latest
-            ocaml-compiler: 4.12.0
->>>>>>> 97c0c1a1
 
     runs-on: ${{ matrix.os }}
 
@@ -74,11 +42,4 @@
         run: opam exec -- dune build
 
       - name: Test
-<<<<<<< HEAD
-        run: opam exec -- dune runtest
-=======
-        run: opam exec -- make test
-
-      - name: Test inverted stubs
-        run: opam pin add ctypes-inverted-stubs-example https://github.com/yallop/ocaml-ctypes-inverted-stubs-example.git 
->>>>>>> 97c0c1a1
+        run: opam exec -- dune runtest