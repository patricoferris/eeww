(*
   Polymorphic methods are now available in the main branch.
   Enjoy.
*)

(* Tests for explicit polymorphism *)
open StdLabels;;

type 'a t = { t : 'a };;
type 'a fold = { fold : 'b. f:('b -> 'a -> 'b) -> init:'b -> 'b };;
let f l = { fold = List.fold_left l };;
(f [1;2;3]).fold ~f:(+) ~init:0;;
[%%expect {|
type 'a t = { t : 'a; }
type 'a fold = { fold : 'b. f:('b -> 'a -> 'b) -> init:'b -> 'b; }
val f : 'a list -> 'a fold = <fun>
- : int = 6
|}];;

class ['b] ilist l = object
  val l = l
  method add x = {< l = x :: l >}
  method fold : 'a. f:('a -> 'b -> 'a) -> init:'a -> 'a =
    List.fold_left l
end
;;
[%%expect {|
class ['b] ilist :
  'b list ->
  object ('c)
    val l : 'b list
    method add : 'b -> 'c
    method fold : f:('a -> 'b -> 'a) -> init:'a -> 'a
  end
|}];;

class virtual ['a] vlist = object (_ : 'self)
  method virtual add : 'a -> 'self
  method virtual fold : 'b. f:('b -> 'a -> 'b) -> init:'b -> 'b
end
;;
[%%expect {|
class virtual ['a] vlist :
  object ('c)
    method virtual add : 'a -> 'c
    method virtual fold : f:('b -> 'a -> 'b) -> init:'b -> 'b
  end
|}];;

class ilist2 l = object
  inherit [int] vlist
  val l = l
  method add x = {< l = x :: l >}
  method fold = List.fold_left l
end
;;
[%%expect {|
class ilist2 :
  int list ->
  object ('a)
    val l : int list
    method add : int -> 'a
    method fold : f:('b -> int -> 'b) -> init:'b -> 'b
  end
|}];;

let ilist2 l = object
  inherit [_] vlist
  val l = l
  method add x = {< l = x :: l >}
  method fold = List.fold_left l
end
;;
[%%expect {|
val ilist2 : 'a list -> 'a vlist = <fun>
|}];;

class ['a] ilist3 l = object
  inherit ['a] vlist
  val l = l
  method add x = {< l = x :: l >}
  method fold = List.fold_left l
end
;;
[%%expect {|
class ['a] ilist3 :
  'a list ->
  object ('c)
    val l : 'a list
    method add : 'a -> 'c
    method fold : f:('b -> 'a -> 'b) -> init:'b -> 'b
  end
|}];;

class ['a] ilist4 (l : 'a list) = object
  val l = l
  method virtual add : _
  method add x = {< l = x :: l >}
  method virtual fold : 'b. f:('b -> 'a -> 'b) -> init:'b -> 'b
  method fold = List.fold_left l
end
;;
[%%expect {|
class ['a] ilist4 :
  'a list ->
  object ('c)
    val l : 'a list
    method add : 'a -> 'c
    method fold : f:('b -> 'a -> 'b) -> init:'b -> 'b
  end
|}];;

class ['a] ilist5 (l : 'a list) = object (self)
  val l = l
  method add x = {< l = x :: l >}
  method virtual fold : 'b. f:('b -> 'a -> 'b) -> init:'b -> 'b
  method virtual fold2 : 'b. f:('b -> 'a -> 'b) -> init:'b -> 'b
  method fold2 ~f ~init = self#fold ~f ~init:(self#fold ~f ~init)
  method fold = List.fold_left l
end
;;
[%%expect {|
class ['a] ilist5 :
  'a list ->
  object ('c)
    val l : 'a list
    method add : 'a -> 'c
    method fold : f:('b -> 'a -> 'b) -> init:'b -> 'b
    method fold2 : f:('b -> 'a -> 'b) -> init:'b -> 'b
  end
|}];;

class ['a] ilist6 l = object (self)
  inherit ['a] vlist
  val l = l
  method add x = {< l = x :: l >}
  method virtual fold2 : 'b. f:('b -> 'a -> 'b) -> init:'b -> 'b
  method fold2 ~f ~init = self#fold ~f ~init:(self#fold ~f ~init)
  method fold = List.fold_left l
end
;;
[%%expect {|
class ['a] ilist6 :
  'a list ->
  object ('c)
    val l : 'a list
    method add : 'a -> 'c
    method fold : f:('b -> 'a -> 'b) -> init:'b -> 'b
    method fold2 : f:('b -> 'a -> 'b) -> init:'b -> 'b
  end
|}];;

class virtual ['a] olist = object
  method virtual fold : 'c. f:('a -> 'c -> 'c) -> init:'c -> 'c
end
;;
[%%expect {|
class virtual ['a] olist :
  object method virtual fold : f:('a -> 'c -> 'c) -> init:'c -> 'c end
|}];;

class ['a] onil = object
  inherit ['a] olist
  method fold ~f ~init = init
end
;;
[%%expect {|
class ['a] onil :
  object method fold : f:('a -> 'c -> 'c) -> init:'c -> 'c end
|}];;

class ['a] ocons ~hd ~tl = object (_ : 'b)
  inherit ['a] olist
  val hd : 'a = hd
  val tl : 'a olist = tl
  method fold ~f ~init = f hd (tl#fold ~f ~init)
end
;;
[%%expect {|
class ['a] ocons :
  hd:'a ->
  tl:'a olist ->
  object
    val hd : 'a
    val tl : 'a olist
    method fold : f:('a -> 'c -> 'c) -> init:'c -> 'c
  end
|}];;

class ['a] ostream ~hd ~tl = object (_ : 'b)
  inherit ['a] olist
  val hd : 'a = hd
  val tl : _ #olist = (tl : 'a ostream)
  method fold ~f ~init = f hd (tl#fold ~f ~init)
  method empty = false
end
;;
[%%expect {|
class ['a] ostream :
  hd:'a ->
  tl:'a ostream ->
  object
    val hd : 'a
    val tl : < empty : bool; fold : 'c. f:('a -> 'c -> 'c) -> init:'c -> 'c >
    method empty : bool
    method fold : f:('a -> 'c -> 'c) -> init:'c -> 'c
  end
|}];;

class ['a] ostream1 ~hd ~tl = object (self : 'b)
  inherit ['a] olist
  val hd = hd
  val tl : 'b = tl
  method hd = hd
  method tl = tl
  method fold ~f ~init =
    self#tl#fold ~f ~init:(f self#hd init)
end
[%%expect {|
class ['a] ostream1 :
  hd:'a ->
  tl:'b ->
  object ('b)
    val hd : 'a
    val tl : 'b
    method fold : f:('a -> 'c -> 'c) -> init:'c -> 'c
    method hd : 'a
    method tl : 'b
  end
|}, Principal{|
Line _, characters 4-16:
Warning 18: this use of a polymorphic method is not principal.
class ['a] ostream1 :
  hd:'a ->
  tl:'b ->
  object ('b)
    val hd : 'a
    val tl : 'b
    method fold : f:('a -> 'c -> 'c) -> init:'c -> 'c
    method hd : 'a
    method tl : 'b
  end
|}];;

class vari = object
  method virtual m : 'a. ([< `A|`B|`C] as 'a) -> int
  method m = function `A -> 1 | `B|`C  -> 0
end
;;
[%%expect {|
class vari : object method m : [< `A | `B | `C ] -> int end
|}];;

class vari = object
  method m : 'a. ([< `A|`B|`C] as 'a) -> int = function `A -> 1 | `B|`C -> 0
end
;;
[%%expect {|
class vari : object method m : [< `A | `B | `C ] -> int end
|}];;

module V =
  struct
    type v = [`A | `B | `C]
    let m : [< v] -> int = function `A -> 1 | #v -> 0
  end
;;
[%%expect {|
module V : sig type v = [ `A | `B | `C ] val m : [< v ] -> int end
|}];;

class varj = object
  method virtual m : 'a. ([< V.v] as 'a) -> int
  method m = V.m
end
;;
[%%expect {|
class varj : object method m : [< V.v ] -> int end
|}];;


module type T = sig
  class vari : object method m : 'a. ([< `A | `B | `C] as 'a) -> int end
end
;;
[%%expect {|
module type T =
  sig class vari : object method m : [< `A | `B | `C ] -> int end end
|}];;

module M0 = struct
  class vari = object
    method virtual m : 'a. ([< `A|`B|`C] as 'a) -> int
    method m = function `A -> 1 | `B|`C -> 0
  end
end
;;
[%%expect {|
module M0 :
  sig class vari : object method m : [< `A | `B | `C ] -> int end end
|}];;

module M : T = M0
;;
[%%expect {|
module M : T
|}];;

let v = new M.vari;;
[%%expect {|
val v : M.vari = <obj>
|}];;

v#m `A;;
[%%expect {|
- : int = 1
|}];;


class point ~x ~y = object
  val x : int = x
  val y : int = y
  method x = x
  method y = y
end
;;
[%%expect {|
class point :
  x:int ->
  y:int -> object val x : int val y : int method x : int method y : int end
|}];;

class color_point ~x ~y ~color = object
  inherit point ~x ~y
  val color : string = color
  method color = color
end
;;
[%%expect {|
class color_point :
  x:int ->
  y:int ->
  color:string ->
  object
    val color : string
    val x : int
    val y : int
    method color : string
    method x : int
    method y : int
  end
|}];;

class circle (p : #point) ~r = object
  val p = (p :> point)
  val r = r
  method virtual distance : 'a. (#point as 'a) -> float
  method distance p' =
    let dx = p#x - p'#x and dy = p#y - p'#y in
    let d = sqrt (float (dx * dx + dy * dy)) -. float r in
    if d < 0. then 0. else d
end
;;
[%%expect {|
class circle :
  #point ->
  r:int ->
  object val p : point val r : int method distance : #point -> float end
|}];;

let p0 = new point ~x:3 ~y:5
let p1 = new point ~x:10 ~y:13
let cp = new color_point ~x:12 ~y:(-5) ~color:"green"
let c = new circle p0 ~r:2
let d = floor (c#distance cp)
;;
let f (x : < m : 'a. 'a -> 'a >) = (x : < m : 'b. 'b -> 'b >)
;;
let f (x : < m : 'a. 'a -> 'a list >) = (x : < m : 'b. 'b -> 'c >)
;;
[%%expect {|
val p0 : point = <obj>
val p1 : point = <obj>
val cp : color_point = <obj>
val c : circle = <obj>
val d : float = 11.
val f : < m : 'a. 'a -> 'a > -> < m : 'b. 'b -> 'b > = <fun>
Line _, characters 41-42:
Error: This expression has type < m : 'b. 'b -> 'b list >
       but an expression was expected of type < m : 'b. 'b -> 'c >
       The universal variable 'b would escape its scope
|}];;

class id = object
  method virtual id : 'a. 'a -> 'a
  method id x = x
end
;;
[%%expect {|
class id : object method id : 'a -> 'a end
|}];;

class type id_spec = object
  method id : 'a -> 'a
end
;;
[%%expect {|
class type id_spec = object method id : 'a -> 'a end
|}];;

class id_impl = object (_ : #id_spec)
  method id x = x
end
;;
[%%expect {|
class id_impl : object method id : 'a -> 'a end
|}];;

class a = object
  method m = (new b : id_spec)#id true
end
and b = object (_ : #id_spec)
  method id x = x
end
;;
[%%expect {|
class a : object method m : bool end
and b : object method id : 'a -> 'a end
|}];;


class ['a] id1 = object
  method virtual id : 'b. 'b -> 'a
  method id x = x
end
;;
[%%expect {|
Line _, characters 12-17:
Error: This method has type 'a -> 'a which is less general than 'b. 'b -> 'a
|}];;

class id2 (x : 'a) = object
  method virtual id : 'b. 'b -> 'a
  method id x = x
end
;;
[%%expect {|
Line _, characters 12-17:
Error: This method has type 'a -> 'a which is less general than 'b. 'b -> 'a
|}];;

class id3 x = object
  val x = x
  method virtual id : 'a. 'a -> 'a
  method id _ = x
end
;;
[%%expect {|
Line _, characters 12-17:
Error: This method has type 'b -> 'b which is less general than 'a. 'a -> 'a
|}];;

class id4 () = object
  val mutable r = None
  method virtual id : 'a. 'a -> 'a
  method id x =
    match r with
      None -> r <- Some x; x
    | Some y -> y
end
;;
[%%expect {|
Line _, characters 12-79:
Error: This method has type 'b -> 'b which is less general than 'a. 'a -> 'a
|}];;

class c = object
  method virtual m : 'a 'b. 'a -> 'b -> 'a
  method m x y = x
end
;;
[%%expect {|
class c : object method m : 'a -> 'b -> 'a end
|}];;


let f1 (f : id) = f#id 1, f#id true
;;
let f2 f = (f : id)#id 1, (f : id)#id true
;;
let f3 f = f#id 1, f#id true
;;
let f4 f = ignore(f : id); f#id 1, f#id true
;;
[%%expect {|
val f1 : id -> int * bool = <fun>
val f2 : id -> int * bool = <fun>
Line _, characters 24-28:
Error: This expression has type bool but an expression was expected of type
         int
|}];;

class c = object
  method virtual m : 'a. (#id as 'a) -> int * bool
  method m (f : #id) = f#id 1, f#id true
end
;;
[%%expect {|
class c : object method m : #id -> int * bool end
|}];;


class id2 = object (_ : 'b)
  method virtual id : 'a. 'a -> 'a
  method id x = x
  method mono (x : int) = x
end
;;
let app = new c #m (new id2)
;;
type 'a foo = 'a foo list
;;
[%%expect {|
class id2 : object method id : 'a -> 'a method mono : int -> int end
val app : int * bool = (1, true)
Line _, characters 0-25:
Error: The type abbreviation foo is cyclic
|}];;

class ['a] bar (x : 'a) = object end
;;
type 'a foo = 'a foo bar
;;
[%%expect {|
class ['a] bar : 'a -> object  end
type 'a foo = 'a foo bar
|}];;

fun x -> (x : < m : 'a. 'a * 'b > as 'b)#m;;
fun x -> (x : < m : 'a. 'b * 'a list> as 'b)#m;;
let f x = (x : < m : 'a. 'b * (< n : 'a; .. > as 'a) > as 'b)#m;;
fun (x : < p : 'a. < m : 'a ; n : 'b ; .. > as 'a > as 'b) -> x#p;;
fun (x : <m:'a. 'a * <p:'b. 'b * 'c * 'd> as 'c> as 'd) -> x#m;;
(* printer is wrong on the next (no official syntax) *)
fun (x : <m:'a.<p:'a;..> >) -> x#m;;
[%%expect {|
- : (< m : 'a. 'a * 'b > as 'b) -> 'c * 'b = <fun>
- : (< m : 'a. 'b * 'a list > as 'b) -> 'b * 'c list = <fun>
val f :
  (< m : 'b. 'a * (< n : 'b; .. > as 'b) > as 'a) ->
  'a * (< n : 'c; .. > as 'c) = <fun>
- : (< p : 'b. < m : 'b; n : 'a; .. > as 'b > as 'a) ->
    (< m : 'c; n : 'a; .. > as 'c)
= <fun>
- : (< m : 'a. 'a * < p : 'b. 'b * 'd * 'c > as 'd > as 'c) ->
    ('f * < p : 'b. 'b * 'e * 'c > as 'e)
= <fun>
- : < m : 'a. < p : 'a; .. > as 'b > -> 'b = <fun>
|}, Principal{|
- : (< m : 'a. 'a * 'b > as 'b) -> 'c * (< m : 'a. 'a * 'd > as 'd) = <fun>
- : (< m : 'a. 'b * 'a list > as 'b) ->
    (< m : 'a. 'c * 'a list > as 'c) * 'd list
= <fun>
val f :
  (< m : 'b. 'a * (< n : 'b; .. > as 'b) > as 'a) ->
  (< m : 'd. 'c * (< n : 'd; .. > as 'd) > as 'c) * (< n : 'e; .. > as 'e) =
  <fun>
- : (< p : 'b. < m : 'b; n : 'a; .. > as 'b > as 'a) ->
    (< m : 'c; n : < p : 'e. < m : 'e; n : 'd; .. > as 'e > as 'd; .. > as 'c)
= <fun>
- : (< m : 'a. 'a * < p : 'b. 'b * 'd * 'c > as 'd > as 'c) ->
    ('f *
     < p : 'b.
             'b * 'e *
             (< m : 'a. 'a * < p : 'b0. 'b0 * 'h * 'g > as 'h > as 'g) >
     as 'e)
= <fun>
- : < m : 'a. < p : 'a; .. > as 'b > -> 'b = <fun>
|}];;

type sum = T of < id: 'a. 'a -> 'a > ;;
fun (T x) -> x#id;;
[%%expect {|
type sum = T of < id : 'a. 'a -> 'a >
- : sum -> 'a -> 'a = <fun>
|}];;

type record = { r: < id: 'a. 'a -> 'a > } ;;
fun x -> x.r#id;;
fun {r=x} -> x#id;;
[%%expect {|
type record = { r : < id : 'a. 'a -> 'a >; }
- : record -> 'a -> 'a = <fun>
- : record -> 'a -> 'a = <fun>
|}];;

class myself = object (self)
  method self : 'a. 'a -> 'b = fun _ -> self
end;;
[%%expect {|
class myself : object ('b) method self : 'a -> 'b end
|}];;

class number = object (self : 'self)
  val num = 0
  method num = num
  method succ = {< num = num + 1 >}
  method prev =
    self#switch ~zero:(fun () -> failwith "zero") ~prev:(fun x -> x)
  method switch : 'a. zero:(unit -> 'a) -> prev:('self -> 'a) -> 'a =
    fun ~zero ~prev ->
      if num = 0 then zero () else prev {< num = num - 1 >}
end
;;
[%%expect {|
class number :
  object ('b)
    val num : int
    method num : int
    method prev : 'b
    method succ : 'b
    method switch : zero:(unit -> 'a) -> prev:('b -> 'a) -> 'a
  end
|}];;

let id x = x
;;
class c = object
  method id : 'a. 'a -> 'a = id
end
;;
class c' = object
  inherit c
  method id = id
end
;;
class d = object
  inherit c as c
  val mutable count = 0
  method id x = count <- count+1; x
  method count = count
  method old : 'a. 'a -> 'a = c#id
end
;;
class ['a] olist l = object
  val l = l
  method fold : 'b. f:('a -> 'b -> 'b) -> init:'b -> 'b
      = List.fold_right l
  method cons a = {< l = a :: l >}
end
;;
let sum (l : 'a #olist) = l#fold ~f:(fun x acc -> x+acc) ~init:0
;;
let count (l : 'a #olist) = l#fold ~f:(fun _ acc -> acc+1) ~init:0
;;
let append (l : 'a #olist) (l' : 'b #olist) =
  l#fold ~init:l' ~f:(fun x acc -> acc#cons x)
;;
[%%expect {|
val id : 'a -> 'a = <fun>
class c : object method id : 'a -> 'a end
class c' : object method id : 'a -> 'a end
class d :
  object
    val mutable count : int
    method count : int
    method id : 'a -> 'a
    method old : 'a -> 'a
  end
class ['a] olist :
  'a list ->
  object ('c)
    val l : 'a list
    method cons : 'a -> 'c
    method fold : f:('a -> 'b -> 'b) -> init:'b -> 'b
  end
val sum : int #olist -> int = <fun>
val count : 'a #olist -> int = <fun>
val append : 'a #olist -> ('a #olist as 'b) -> 'b = <fun>
|}];;

type 'a t = unit
;;
class o = object method x : 'a. ([> `A] as 'a) t -> unit = fun _ -> () end
;;
[%%expect {|
type 'a t = unit
class o : object method x : [> `A ] t -> unit end
|}];;

class c = object method m = new d () end and d ?(x=0) () = object end;;
class d ?(x=0) () = object end and c = object method m = new d () end;;
[%%expect {|
class c : object method m : d end
and d : ?x:int -> unit -> object  end
class d : ?x:int -> unit -> object  end
and c : object method m : d end
|}];;

class type numeral = object method fold : ('a -> 'a) -> 'a -> 'a end
class zero = object (_ : #numeral) method fold f x = x end
class next (n : #numeral) =
  object (_ : #numeral) method fold f x = n#fold f (f x) end
;;
[%%expect {|
class type numeral = object method fold : ('a -> 'a) -> 'a -> 'a end
class zero : object method fold : ('a -> 'a) -> 'a -> 'a end
class next : #numeral -> object method fold : ('a -> 'a) -> 'a -> 'a end
|}];;

class type node_type =  object
  method as_variant : [> `Node of node_type]
end;;
class node : node_type = object (self)
  method as_variant : 'a. [> `Node of node_type] as 'a
                    = `Node (self :>  node_type)
end;;
class node = object (self : #node_type)
  method as_variant = `Node (self :> node_type)
end;;
[%%expect {|
class type node_type = object method as_variant : [> `Node of node_type ] end
class node : node_type
class node : object method as_variant : [> `Node of node_type ] end
|}];;

type bad = {bad : 'a. 'a option ref};;
let bad = {bad = ref None};;
type bad2 = {mutable bad2 : 'a. 'a option ref option};;
let bad2 = {bad2 = None};;
bad2.bad2 <- Some (ref None);;
[%%expect {|
type bad = { bad : 'a. 'a option ref; }
Line _, characters 17-25:
Error: This field value has type 'b option ref which is less general than
         'a. 'a option ref
|}];;

(* Type variable scope *)

let f (x: <m:'a.<p: 'a * 'b> as 'b>) (y : 'b) = ();;
let f (x: <m:'a. 'a * (<p:int*'b> as 'b)>) (y : 'b) = ();;
[%%expect {|
val f : < m : 'a. < p : 'a * 'c > as 'c > -> 'b -> unit = <fun>
val f : < m : 'a. 'a * (< p : int * 'b > as 'b) > -> 'b -> unit = <fun>
|}, Principal{|
val f : < m : 'a. < p : 'a * 'c > as 'c > -> 'b -> unit = <fun>
val f :
  < m : 'a. 'a * (< p : int * 'b > as 'b) > ->
  (< p : int * 'c > as 'c) -> unit = <fun>
|}];;

(* PR#1374 *)

type 'a t= [`A of 'a];;
class c = object (self)
  method m :  'a. ([> 'a t] as 'a) -> unit
    = fun x -> self#m x
end;;
class c = object (self)
  method m : 'a. ([> 'a t] as 'a) -> unit = function
    | `A x' -> self#m x'
    | _ -> failwith "c#m"
end;;
class c = object (self)
  method m :  'a. ([> 'a t] as 'a) -> 'a = fun x -> self#m x
end;;
[%%expect {|
type 'a t = [ `A of 'a ]
class c : object method m : ([> 'a t ] as 'a) -> unit end
class c : object method m : ([> 'a t ] as 'a) -> unit end
class c : object method m : ([> 'a t ] as 'a) -> 'a end
|}];;

(* use before instancing *)
class c = object method m : 'a. 'a option -> ([> `A] as 'a) = fun x -> `A end;;
[%%expect {|
class c : object method m : ([> `A ] as 'a) option -> 'a end
|}];;

(* various old bugs *)
class virtual ['a] visitor =
object method virtual caseNil : 'a end
and virtual int_list =
object method virtual visit : 'a.('a visitor -> 'a) end;;
[%%expect {|
Line _, characters 30-51:
Error: The universal type variable 'a cannot be generalized:
       it escapes its scope.
|}];;

type ('a,'b) list_visitor = < caseNil : 'a; caseCons : 'b -> 'b list -> 'a >
type 'b alist = < visit : 'a. ('a,'b) list_visitor -> 'a >
[%%expect {|
type ('a, 'b) list_visitor = < caseCons : 'b -> 'b list -> 'a; caseNil : 'a >
type 'b alist = < visit : 'a. ('a, 'b) list_visitor -> 'a >
|}];;

(* PR#1607 *)
class type ct = object ('s)
  method fold : ('b -> 's -> 'b) -> 'b -> 'b
end
type t = {f : 'a 'b. ('b -> (#ct as 'a) -> 'b) -> 'b};;
[%%expect {|
class type ct = object ('a) method fold : ('b -> 'a -> 'b) -> 'b -> 'b end
type t = { f : 'a 'b. ('b -> (#ct as 'a) -> 'b) -> 'b; }
|}];;

(* PR#1663 *)
type t = u and u = t;;
[%%expect {|
Line _, characters 0-10:
Error: The definition of t contains a cycle:
       u
|}];;

(* PR#1731 *)
class ['t] a = object constraint 't = [> `A of 't a] end
type t = [ `A of t a ];;
[%%expect {|
class ['a] a : object constraint 'a = [> `A of 'a a ] end
type t = [ `A of t a ]
|}];;

(* Wrong in 3.06 *)
type ('a,'b) t constraint 'a = 'b and ('a,'b) u = ('a,'b) t;;
[%%expect {|
Line _, characters 50-59:
Error: Constraints are not satisfied in this type.
       Type ('a, 'b) t should be an instance of ('c, 'c) t
|}];;

(* Full polymorphism if we do not expand *)
type 'a t = 'a and u = int t;;
[%%expect {|
type 'a t = 'a
and u = int t
|}];;

(* Loose polymorphism if we expand *)
type 'a t constraint 'a = int;;
type 'a u = 'a and 'a v = 'a u t;;
type 'a u = 'a and 'a v = 'a u t constraint 'a = int;;
[%%expect {|
type 'a t constraint 'a = int
Line _, characters 26-32:
Error: Constraints are not satisfied in this type.
       Type 'a u t should be an instance of int t
|}];;

(* Behaviour is unstable *)
type g = int;;
type 'a t = unit constraint 'a = g;;
type 'a u = 'a and 'a v = 'a u t;;
type 'a u = 'a and 'a v = 'a u t constraint 'a = int;;
[%%expect {|
type g = int
type 'a t = unit constraint 'a = g
Line _, characters 26-32:
Error: Constraints are not satisfied in this type.
       Type 'a u t should be an instance of g t
|}];;

(* Example of wrong expansion *)
type 'a u = < m : 'a v > and 'a v = 'a list u;;
[%%expect {|
Line _, characters 0-24:
Error: In the definition of v, type 'a list u should be 'a u
|}];;

(* PR#1744: Ctype.matches *)
type 'a t = 'a
type 'a u = A of 'a t;;
[%%expect {|
type 'a t = 'a
type 'a u = A of 'a t
|}];;

(* Unification of cyclic terms *)
type 'a t = < a : 'a >;;
fun (x : 'a t as 'a) -> (x : 'b t);;
type u = 'a t as 'a;;
[%%expect {|
type 'a t = < a : 'a >
- : ('a t as 'a) -> 'a t = <fun>
type u = 'a t as 'a
|}, Principal{|
type 'a t = < a : 'a >
- : ('a t as 'a) -> ('b t as 'b) t = <fun>
type u = 'a t as 'a
|}];;


(* Variant tests *)
type t = A | B;;
function `A,_ -> 1 | _,A -> 2 | _,B -> 3;;
function `A,_ -> 1 | _,(A|B) -> 2;;
function Some `A, _ -> 1 | Some _, A -> 2 | None, A -> 3 | _, B -> 4;;
function Some `A, A -> 1 | Some `A, B -> 1
       | Some _, A -> 2  | None, A -> 3 | _, B -> 4;;
function A, `A -> 1 | A, `B -> 2 | B, _ -> 3;;
function `A, A -> 1 | `B, A -> 2 | _, B -> 3;;
function (`A|`B), _ -> 0 | _,(`A|`B) -> 1;;
function `B,1 -> 1 | _,1 -> 2;;
function 1,`B -> 1 | 1,_ -> 2;;
[%%expect {|
type t = A | B
- : [> `A ] * t -> int = <fun>
- : [> `A ] * t -> int = <fun>
- : [> `A ] option * t -> int = <fun>
- : [> `A ] option * t -> int = <fun>
- : t * [< `A | `B ] -> int = <fun>
- : [< `A | `B ] * t -> int = <fun>
Line _, characters 0-41:
Warning 8: this pattern-matching is not exhaustive.
Here is an example of a case that is not matched:
(`AnyExtraTag, `AnyExtraTag)
- : [> `A | `B ] * [> `A | `B ] -> int = <fun>
Line _, characters 0-29:
Warning 8: this pattern-matching is not exhaustive.
Here is an example of a case that is not matched:
(_, 0)
Line _, characters 21-24:
Warning 11: this match case is unused.
- : [< `B ] * int -> int = <fun>
Line _, characters 0-29:
Warning 8: this pattern-matching is not exhaustive.
Here is an example of a case that is not matched:
(0, _)
Line _, characters 21-24:
Warning 11: this match case is unused.
- : int * [< `B ] -> int = <fun>
|}];;

(* pass typetexp, but fails during Typedecl.check_recursion *)
type ('a, 'b) a = 'a -> unit constraint 'a = [> `B of ('a, 'b) b as 'b]
and  ('a, 'b) b = 'b -> unit constraint 'b = [> `A of ('a, 'b) a as 'a];;
[%%expect {|
Line _, characters 0-71:
Error: The definition of a contains a cycle:
       [> `B of ('a, 'b) b as 'b ] as 'a
|}];;

(* PR#1917: expanding may change original in Ctype.unify2 *)
(* Note: since 3.11, the abbreviations are not used when printing
   a type where they occur recursively inside. *)
class type ['a, 'b] a = object
  method b: ('a, 'b) #b as 'b
  method as_a: ('a, 'b) a
end and ['a, 'b] b = object
  method a: ('a, 'b) #a as 'a
  method as_b: ('a, 'b) b
end;;
[%%expect {|
class type ['a, 'b] a =
  object
    constraint 'a = < as_a : ('a, 'b) a as 'c; b : 'b; .. >
    constraint 'b = < a : 'a; as_b : ('a, 'b) b; .. >
    method as_a : 'c
    method b : 'b
  end
and ['a, 'b] b =
  object
    constraint 'a = < as_a : ('a, 'b) a; b : 'b; .. >
    constraint 'b = < a : 'a; as_b : ('a, 'b) b; .. >
    method a : 'a
    method as_b : ('a, 'b) b
  end
|}];;

class type ['b] ca = object ('s) inherit ['s, 'b] a end;;
class type ['a] cb = object ('s) inherit ['a, 's] b end;;
[%%expect {|
class type ['a] ca =
  object ('b)
    constraint 'a = < a : 'b; as_b : ('b, 'a) b; .. >
    method as_a : ('b, 'a) a
    method b : 'a
  end
class type ['a] cb =
  object ('b)
    constraint 'a = < as_a : ('a, 'b) a; b : 'b; .. >
    method a : 'a
    method as_b : ('a, 'b) b
  end
|}];;

type bt = 'b ca cb as 'b
;;
[%%expect {|
type bt = 'a ca cb as 'a
|}];;

(* final classes, etc... *)
class c = object method m = 1 end;;
let f () = object (self:c) method m = 1 end;;
let f () = object (self:c) method private n = 1 method m = self#n end;;
let f () = object method private n = 1 method m = {<>}#n end;;
let f () = object (self:c) method n = 1 method m = 2 end;;
let f () = object (_:'s) constraint 's = < n : int > method m = 1 end;;
class c = object (_ : 's)
  method x = 1
  method private m =
    object (self: 's) method x = 3 method private m = self end
end;;
let o = object (_ : 's)
  method x = 1
  method private m =
    object (self: 's) method x = 3 method private m = self end
end;;
[%%expect {|
class c : object method m : int end
val f : unit -> c = <fun>
val f : unit -> c = <fun>
Line _, characters 11-60:
Warning 15: the following private methods were made public implicitly:
 n.
val f : unit -> < m : int; n : int > = <fun>
Line _, characters 11-56:
Error: This object is expected to have type c but actually has type
         < m : int; n : 'a >
       The first object type has no method n
|}];;


(* Unsound! *)
fun (x : <m : 'a. 'a * <m: 'b. 'a * 'foo> > as 'foo) ->
  (x : <m : 'a. 'a * (<m:'b. 'a * <m:'c. 'c * 'bar> > as 'bar) >);;
type 'a foo = <m: 'b. 'a * 'a foo>
type foo' =   <m: 'a. 'a * 'a foo>
type 'a bar = <m: 'b. 'a * <m: 'c. 'c * 'a bar> >
type bar' =   <m: 'a. 'a * 'a bar >
let f (x : foo') = (x : bar');;
[%%expect {|
Line _, characters 3-4:
Error: This expression has type < m : 'a. 'a * < m : 'a * 'b > > as 'b
       but an expression was expected of type
         < m : 'a. 'a * (< m : 'a * < m : 'c. 'c * 'd > > as 'd) >
       Types for method m are incompatible
|}];;

fun (x : <m : 'a. 'a * ('a * <m : 'a. 'a * 'foo> as 'foo)>) ->
  (x : <m : 'b. 'b * ('b * <m : 'c. 'c * ('c * 'bar)>)> as 'bar);;
fun (x : <m : 'a. 'a * ('a * <m : 'a. 'a * 'foo> as 'foo)>) ->
  (x : <m : 'b. 'b * ('b * <m : 'c. 'c * ('b * 'bar)>)> as 'bar);;
fun (x : <m : 'a. 'a * ('a * 'foo)> as 'foo) ->
  (x : <m : 'b. 'b * ('b * <m:'c. 'c * 'bar> as 'bar)>);;
let f x =
    (x : <m : 'a. 'a -> ('a * <m:'c. 'c -> 'bar> as 'bar)>
       :> <m : 'a. 'a -> ('a * 'foo)> as 'foo);;
[%%expect {|
Line _, characters 3-4:
Error: This expression has type
         < m : 'b. 'b * ('b * < m : 'c. 'c * 'a > as 'a) >
       but an expression was expected of type
         < m : 'b. 'b * ('b * < m : 'c. 'c * ('c * 'd) >) > as 'd
       Types for method m are incompatible
|}];;

module M
: sig val f : (<m : 'b. 'b * ('b * <m:'c. 'c * 'bar> as 'bar)>) -> unit end
= struct let f (x : <m : 'a. 'a * ('a * 'foo)> as 'foo) = () end;;
module M
: sig type t = <m : 'b. 'b * ('b * <m:'c. 'c * 'bar> as 'bar)> end
= struct type t = <m : 'a. 'a * ('a * 'foo)> as 'foo end;;
[%%expect {|
Line _, characters 2-64:
Error: Signature mismatch:
       Modules do not match:
         sig val f : (< m : 'a. 'a * ('a * 'b) > as 'b) -> unit end
       is not included in
         sig
           val f : < m : 'b. 'b * ('b * < m : 'c. 'c * 'a > as 'a) > -> unit
         end
       Values do not match:
         val f : (< m : 'a. 'a * ('a * 'b) > as 'b) -> unit
       is not included in
         val f : < m : 'b. 'b * ('b * < m : 'c. 'c * 'a > as 'a) > -> unit
|}];;

module M : sig type 'a t type u = <m: 'a. 'a t> end
= struct type 'a t = int type u = <m: int> end;;
module M : sig type 'a t val f : <m: 'a. 'a t> -> int end
= struct type 'a t = int let f (x : <m:int>) = x#m end;;
(* The following should be accepted too! *)
module M : sig type 'a t val f : <m: 'a. 'a t> -> int end
= struct type 'a t = int let f x = x#m end;;
[%%expect {|
module M : sig type 'a t type u = < m : 'a. 'a t > end
module M : sig type 'a t val f : < m : 'a. 'a t > -> int end
module M : sig type 'a t val f : < m : 'a. 'a t > -> int end
|}];;

let f x y =
  ignore (x :> <m:'a.'a -> 'c * < > > as 'c);
  ignore (y :> <m:'b.'b -> 'd * < > > as 'd);
  x = y;;
[%%expect {|
val f :
  (< m : 'a. 'a -> (< m : 'a. 'a -> 'c * <  > > as 'c) * < .. >; .. > as 'b) ->
  'b -> bool = <fun>
|}];;


(* Subtyping *)

type t = [`A|`B];;
type v = private [> t];;
fun x -> (x : t :> v);;
type u = private [< t];;
fun x -> (x : u :> v);;
fun x -> (x : v :> u);;
type v = private [< t];;
fun x -> (x : u :> v);;
type p = <x:p>;;
type q = private <x:p; ..>;;
fun x -> (x : q :> p);;
fun x -> (x : p :> q);;
[%%expect {|
type t = [ `A | `B ]
type v = private [> t ]
- : t -> v = <fun>
type u = private [< t ]
- : u -> v = <fun>
Line _, characters 9-21:
Error: Type v = [> `A | `B ] is not a subtype of u = [< `A | `B ]
|}];;

let f1 x =
  (x : <m:'a. (<p:int;..> as 'a) -> int>
    :> <m:'b. (<p:int;q:int;..> as 'b) -> int>);;
let f2 x =
  (x : <m:'a. (<p:<a:int>;..> as 'a) -> int>
    :> <m:'b. (<p:<a:int;b:int>;..> as 'b) -> int>);;
let f3 x =
  (x : <m:'a. (<p:<a:int;b:int>;..> as 'a) -> int>
    :> <m:'b. (<p:<a:int>;..> as 'b) -> int>);;
let f4 x = (x : <p:<a:int;b:int>;..> :> <p:<a:int>;..>);;
let f5 x =
  (x : <m:'a. [< `A of <p:int> ] as 'a> :> <m:'a. [< `A of < > ] as 'a>);;
let f6 x =
  (x : <m:'a. [< `A of < > ] as 'a> :> <m:'a. [< `A of <p:int> ] as 'a>);;
[%%expect {|
Line _, characters 2-88:
Error: Type < m : 'a. (< p : int; .. > as 'a) -> int > is not a subtype of
         < m : 'b. (< p : int; q : int; .. > as 'b) -> int >
       Type < p : int; q : int; .. > as 'c is not a subtype of
         < p : int; .. > as 'd
|}];;

(* Keep sharing the epsilons *)
let f x = if true then (x : < m : 'a. 'a -> 'a >) else x;;
fun x -> (f x)#m;; (* Warning 18 *)
let f (x, y) = if true then (x : < m : 'a. 'a -> 'a >) else x;;
fun x -> (f (x,x))#m;; (* Warning 18 *)
let f x = if true then [| (x : < m : 'a. 'a -> 'a >) |] else [|x|];;
fun x -> (f x).(0)#m;; (* Warning 18 *)
[%%expect {|
val f : < m : 'a. 'a -> 'a > -> < m : 'a. 'a -> 'a > = <fun>
- : < m : 'a. 'a -> 'a > -> 'b -> 'b = <fun>
val f : < m : 'a. 'a -> 'a > * 'b -> < m : 'a. 'a -> 'a > = <fun>
- : < m : 'a. 'a -> 'a > -> 'b -> 'b = <fun>
val f : < m : 'a. 'a -> 'a > -> < m : 'a. 'a -> 'a > array = <fun>
- : < m : 'a. 'a -> 'a > -> 'b -> 'b = <fun>
|}, Principal{|
val f : < m : 'a. 'a -> 'a > -> < m : 'a. 'a -> 'a > = <fun>
Line _, characters 9-16:
Warning 18: this use of a polymorphic method is not principal.
- : < m : 'a. 'a -> 'a > -> 'b -> 'b = <fun>
val f : < m : 'a. 'a -> 'a > * 'b -> < m : 'a. 'a -> 'a > = <fun>
Line _, characters 9-20:
Warning 18: this use of a polymorphic method is not principal.
- : < m : 'a. 'a -> 'a > -> 'b -> 'b = <fun>
val f : < m : 'a. 'a -> 'a > -> < m : 'a. 'a -> 'a > array = <fun>
Line _, characters 9-20:
Warning 18: this use of a polymorphic method is not principal.
- : < m : 'a. 'a -> 'a > -> 'b -> 'b = <fun>
|}];;

(* Not really principal? *)
class c = object method id : 'a. 'a -> 'a = fun x -> x end;;
type u = c option;;
let just = function None -> failwith "just" | Some x -> x;;
let f x = let l = [Some x; (None : u)] in (just(List.hd l))#id;;
let g x =
  let none = (fun y -> ignore [y;(None:u)]; y) None in
  let x = List.hd [Some x; none] in (just x)#id;;
let h x =
  let none = let y = None in ignore [y;(None:u)]; y in
  let x = List.hd [Some x; none] in (just x)#id;;
[%%expect {|
class c : object method id : 'a -> 'a end
type u = c option
val just : 'a option -> 'a = <fun>
val f : c -> 'a -> 'a = <fun>
val g : c -> 'a -> 'a = <fun>
val h : < id : 'a; .. > -> 'a = <fun>
|}, Principal{|
class c : object method id : 'a -> 'a end
type u = c option
val just : 'a option -> 'a = <fun>
Line _, characters 42-62:
Warning 18: this use of a polymorphic method is not principal.
val f : c -> 'a -> 'a = <fun>
Line _, characters 36-47:
Warning 18: this use of a polymorphic method is not principal.
val g : c -> 'a -> 'a = <fun>
val h : < id : 'a; .. > -> 'a = <fun>
|}];;

(* Only solved for parameterless abbreviations *)
type 'a u = c option;;
let just = function None -> failwith "just" | Some x -> x;;
let f x = let l = [Some x; (None : _ u)] in (just(List.hd l))#id;;
[%%expect {|
type 'a u = c option
val just : 'a option -> 'a = <fun>
val f : c -> 'a -> 'a = <fun>
|}];;

(* polymorphic recursion *)

let rec f : 'a. 'a -> _ = fun x -> 1 and g x = f x;;
type 'a t = Leaf of 'a | Node of ('a * 'a) t;;
let rec depth : 'a. 'a t -> _ =
  function Leaf _ -> 1 | Node x -> 1 + depth x;;
let rec depth : 'a. 'a t -> _ =
  function Leaf _ -> 1 | Node x -> 1 + d x
and d x = depth x;; (* fails *)
let rec depth : 'a. 'a t -> _ =
  function Leaf x -> x | Node x -> 1 + depth x;; (* fails *)
let rec depth : 'a. 'a t -> _ =
  function Leaf x -> x | Node x -> depth x;; (* fails *)
let rec depth : 'a 'b. 'a t -> 'b =
  function Leaf x -> x | Node x -> depth x;; (* fails *)
let rec r : 'a. 'a list * 'b list ref = [], ref []
and q () = r;;
let f : 'a. _ -> _ = fun x -> x;;
let zero : 'a. [> `Int of int | `B of 'a] as 'a  = `Int 0;; (* ok *)
let zero : 'a. [< `Int of int] as 'a = `Int 0;; (* fails *)
[%%expect {|
val f : 'a -> int = <fun>
val g : 'a -> int = <fun>
type 'a t = Leaf of 'a | Node of ('a * 'a) t
val depth : 'a t -> int = <fun>
Line _, characters 2-42:
Error: This definition has type 'a t -> int which is less general than
         'a0. 'a0 t -> int
|}];;

(* compare with records (should be the same) *)
type t = {f: 'a. [> `Int of int | `B of 'a] as 'a}
let zero = {f = `Int 0} ;;
type t = {f: 'a. [< `Int of int] as 'a}
let zero = {f = `Int 0} ;; (* fails *)
[%%expect {|
type t = { f : 'a. [> `B of 'a | `Int of int ] as 'a; }
val zero : t = {f = `Int 0}
type t = { f : 'a. [< `Int of int ] as 'a; }
Line _, characters 16-22:
Error: This expression has type [> `Int of int ]
       but an expression was expected of type [< `Int of int ]
       Types for tag `Int are incompatible
|}];;

(* Yet another example *)
let rec id : 'a. 'a -> 'a = fun x -> x
and neg i b = (id (-i), id (not b));;
[%%expect {|
val id : 'a -> 'a = <fun>
val neg : int -> bool -> int * bool = <fun>
|}];;

(* De Xavier *)

type t = A of int | B of (int*t) list | C of (string*t) list
[%%expect {|
type t = A of int | B of (int * t) list | C of (string * t) list
|}];;

let rec transf f = function
  | A x -> f x
  | B l -> B (transf_alist f l)
  | C l -> C (transf_alist f l)
and transf_alist : 'a. _ -> ('a*t) list -> ('a*t) list = fun f -> function
  | [] -> []
  | (k,v)::tl -> (k, transf f v) :: transf_alist f tl
;;
[%%expect {|
val transf : (int -> t) -> t -> t = <fun>
val transf_alist : (int -> t) -> ('a * t) list -> ('a * t) list = <fun>
|}];;

(* PR#4862 *)

type t = {f: 'a. ('a list -> int) Lazy.t}
let l : t = { f = lazy (raise Not_found)};;
[%%expect {|
type t = { f : 'a. ('a list -> int) Lazy.t; }
val l : t = {f = <lazy>}
|}];;

(* variant *)
type t = {f: 'a. 'a -> unit};;
let f ?x y = () in {f};;
let f ?x y = y in {f};; (* fail *)
[%%expect {|
type t = { f : 'a. 'a -> unit; }
- : t = {f = <fun>}
Line _, characters 19-20:
Error: This field value has type unit -> unit which is less general than
         'a. 'a -> unit
|}];;

(* Polux Moon caml-list 2011-07-26 *)
module Polux = struct
  type 'par t = 'par
  let ident v = v
  class alias = object method alias : 'a . 'a t -> 'a = ident end
  let f (x : <m : 'a. 'a t>) = (x : <m : 'a. 'a>)
end;;
[%%expect {|
module Polux :
  sig
    type 'par t = 'par
    val ident : 'a -> 'a
    class alias : object method alias : 'a t -> 'a end
    val f : < m : 'a. 'a t > -> < m : 'a. 'a >
  end
|}];;

(* PR#5560 *)

let (a, b) = (raise Exit : int * int);;
type t = { foo : int }
let {foo} = (raise Exit : t);;
type s = A of int
let (A x) = (raise Exit : s);;
[%%expect {|
Exception: Pervasives.Exit.
|}];;

(* PR#5224 *)

type 'x t = < f : 'y. 'y t >;;
[%%expect {|
Line _, characters 0-28:
Error: In the definition of t, type 'y t should be 'x t
|}];;

(* PR#6056, PR#6057 *)
let using_match b =
  let f =
    match b with
    | true -> fun x -> x
    | false -> fun x -> x
  in
  f 0,f
;;
[%%expect {|
val using_match : bool -> int * ('a -> 'a) = <fun>
|}];;

match (fun x -> x), fun x -> x with x, y -> x, y;;
match fun x -> x with x -> x, x;;
[%%expect {|
- : ('a -> 'a) * ('b -> 'b) = (<fun>, <fun>)
- : ('a -> 'a) * ('b -> 'b) = (<fun>, <fun>)
|}];;

(* PR#6747 *)
(* ok *)
let n = object
  method m : 'x 'o. ([< `Foo of 'x] as 'o) -> 'x = fun x -> assert false
end;;
[%%expect {|
val n : < m : 'x 'a. ([< `Foo of 'x ] as 'a) -> 'x > = <obj>
|}];;
(* ok, but not with -principal *)
let n =
  object method m : 'x. [< `Foo of 'x] -> 'x = fun x -> assert false end;;
[%%expect {|
val n : < m : 'x. [< `Foo of 'x ] -> 'x > = <obj>
|}, Principal{|
Line _, characters 47-68:
Error: This method has type ([< `Foo of 'b ] as 'a) -> 'b
       which is less general than 'x. 'a -> 'x
|}];;
(* fail *)
let (n : < m : 'a. [< `Foo of int] -> 'a >) =
  object method m : 'x. [< `Foo of 'x] -> 'x = fun x -> assert false end;;
[%%expect {|
Line _, characters 2-72:
Error: This expression has type < m : 'x. [< `Foo of 'x ] -> 'x >
       but an expression was expected of type
         < m : 'a. [< `Foo of int ] -> 'a >
       The universal variable 'x would escape its scope
|}, Principal{|
Line _, characters 47-68:
Error: This method has type ([< `Foo of 'b ] as 'a) -> 'b
       which is less general than 'x. 'a -> 'x
|}];;
(* fail *)
let (n : 'b -> < m : 'a . ([< `Foo of int] as 'b) -> 'a >) = fun x ->
  object method m : 'x. [< `Foo of 'x] -> 'x = fun x -> assert false end;;
[%%expect {|
Line _, characters 2-72:
Error: This expression has type < m : 'x. [< `Foo of 'x ] -> 'x >
       but an expression was expected of type
         < m : 'a. [< `Foo of int ] -> 'a >
       The universal variable 'x would escape its scope
|}, Principal{|
Line _, characters 47-68:
Error: This method has type ([< `Foo of 'b ] as 'a) -> 'b
       which is less general than 'x. 'a -> 'x
|}];;

(* PR#6171 *)
let f b (x: 'x) =
  let module M = struct type t = A end in
  if b then x else M.A;;
[%%expect {|
Line _, characters 19-22:
Error: This expression has type M.t but an expression was expected of type 'x
       The type constructor M.t would escape its scope
|}];;


(* PR#6987 *)
type 'a t = V1 of 'a

type ('c,'t) pvariant = [ `V of ('c * 't t) ]

class ['c] clss =
  object
    method mthod : 't . 'c -> 't t -> ('c, 't) pvariant = fun c x ->
      `V (c, x)
  end;;

let f2 = fun o c x -> match x with | V1 _ -> x

let rec f1 o c x =
  match (o :> _ clss)#mthod c x with
  | `V c -> f2 o c x;;
[%%expect{|
type 'a t = V1 of 'a
type ('c, 't) pvariant = [ `V of 'c * 't t ]
class ['c] clss : object method mthod : 'c -> 't t -> ('c, 't) pvariant end
val f2 : 'a -> 'b -> 'c t -> 'c t = <fun>
val f1 :
  < mthod : 't. 'a -> 't t -> [< ('a, 't) pvariant ]; .. > ->
  'a -> 'b t -> 'b t = <fun>
|}]

(* PR#7285 *)
type (+'a,-'b) foo = private int;;
let f (x : int) : ('a,'a) foo = Obj.magic x;;
let x = f 3;;
[%%expect{|
type (+'a, -'b) foo = private int
val f : int -> ('a, 'a) foo = <fun>
val x : ('_weak1, '_weak1) foo = 3
|}]


(* PR#7344*)
let rec f : unit -> < m: 'a. 'a -> 'a> = fun () ->
  let x = f () in
  ignore (x#m 1);
  ignore (x#m "hello");
  assert false;;
[%%expect{|
val f : unit -> < m : 'a. 'a -> 'a > = <fun>
|}]

(* PR#7395 *)
type u
type 'a t = u;;
let c (f : u -> u) =
 object
   method apply: 'a. 'a t -> 'a t = fun x -> f x
 end;;
[%%expect{|
type u
type 'a t = u
val c : (u -> u) -> < apply : 'a. 'a t -> 'a t > = <fun>
|}]

(* PR#7496 *)
let f (x : < m: 'a. ([< `Foo of int & float] as 'a) -> unit>)
         : < m: 'a. ([< `Foo of int & float] as 'a) -> unit> = x;;

type t = { x : 'a. ([< `Foo of int & float ] as 'a) -> unit };;
let f t = { x = t.x };;
[%%expect{|
val f :
  < m : 'a. ([< `Foo of int & float ] as 'a) -> unit > ->
  < m : 'b. ([< `Foo of int & float ] as 'b) -> unit > = <fun>
type t = { x : 'a. ([< `Foo of int & float ] as 'a) -> unit; }
val f : t -> t = <fun>
|}]

<<<<<<< HEAD
type t = <m:int>
type g = <n:string; t>
type h = <x:string; y:int; g>
[%%expect{|
type t = < m : int >
type g = < m : int; n : string >
type h = < m : int; n : string; x : string; y : int >
|}]

type t = <g>
and g = <a:t>
[%%expect{|
Line _, characters 10-11:
Error: The type constructor g
is not yet completely defined
|}]

type t = int
type g = <t>
[%%expect{|
type t = int
Line _, characters 10-11:
Error: The type int is not an object type
|}]

type t = <a:int>
type g = <t; t; t;>
[%%expect{|
type t = < a : int >
type g = < a : int >
|}]

type c = <a:int; d:string>
let s:c = object method a=1; method d="123" end
[%%expect{|
type c = < a : int; d : string >
val s : c = <obj>
|}]

type 'a t = < m: 'a >
type s = < int t >
module M = struct type t = < m: int > end
type u = < M.t >
type r = < a : int; < b : int > >
type e = < >
type r1 = < a : int; e >
type r2 = < a : int; < < < > > > >
[%%expect{|
type 'a t = < m : 'a >
type s = < m : int >
module M : sig type t = < m : int > end
type u = < m : int >
type r = < a : int; b : int >
type e = <  >
type r1 = < a : int >
type r2 = < a : int >
|}]

type gg = <a:int->float; a:int>
[%%expect{|
Line _, characters 27-30:
Error: Method 'a' has type int, which should be int -> float
|}]

type t = <a:int; b:string>
type g = <b:float; t;>
[%%expect{|
type t = < a : int; b : string >
Line _, characters 19-20:
Error: Method 'b' has type string, which should be float
|}]

module A = struct
  class type ['a] t1 = object method f : 'a end
end
type t = < int A.t1 >
[%%expect{|
module A : sig class type ['a] t1 = object method f : 'a end end
type t = < f : int >
|}]

type t = < int #A.t1 >
[%%expect{|
Line _, characters 11-20:
Error: Illegal open object type
=======
(* GPR#1142 *)

module M () = struct
  let f : 'a -> 'a = assert false
  let g : 'a -> 'a = raise Not_found
end
[%%expect{|
module M : functor () -> sig val f : 'a -> 'a val g : 'a -> 'a end
>>>>>>> d9d7d5b8
|}]<|MERGE_RESOLUTION|>--- conflicted
+++ resolved
@@ -1500,7 +1500,6 @@
 val f : t -> t = <fun>
 |}]
 
-<<<<<<< HEAD
 type t = <m:int>
 type g = <n:string; t>
 type h = <x:string; y:int; g>
@@ -1586,14 +1585,14 @@
 [%%expect{|
 Line _, characters 11-20:
 Error: Illegal open object type
-=======
+|}]
 (* GPR#1142 *)
 
 module M () = struct
   let f : 'a -> 'a = assert false
   let g : 'a -> 'a = raise Not_found
 end
+
 [%%expect{|
 module M : functor () -> sig val f : 'a -> 'a val g : 'a -> 'a end
->>>>>>> d9d7d5b8
 |}]