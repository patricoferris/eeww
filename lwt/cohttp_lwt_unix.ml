(*
 * Copyright (c) 2012 Anil Madhavapeddy <anil@recoil.org>
 *
 * Permission to use, copy, modify, and distribute this software for any
 * purpose with or without fee is hereby granted, provided that the above
 * copyright notice and this permission notice appear in all copies.
 *
 * THE SOFTWARE IS PROVIDED "AS IS" AND THE AUTHOR DISCLAIMS ALL WARRANTIES
 * WITH REGARD TO THIS SOFTWARE INCLUDING ALL IMPLIED WARRANTIES OF
 * MERCHANTABILITY AND FITNESS. IN NO EVENT SHALL THE AUTHOR BE LIABLE FOR
 * ANY SPECIAL, DIRECT, INDIRECT, OR CONSEQUENTIAL DAMAGES OR ANY DAMAGES
 * WHATSOEVER RESULTING FROM LOSS OF USE, DATA OR PROFITS, WHETHER IN AN
 * ACTION OF CONTRACT, NEGLIGENCE OR OTHER TORTIOUS ACTION, ARISING OUT OF
 * OR IN CONNECTION WITH THE USE OR PERFORMANCE OF THIS SOFTWARE.
 *
 *)


module Request = Cohttp_lwt.Make_request(Cohttp_lwt_unix_io)
module Response = Cohttp_lwt.Make_response(Cohttp_lwt_unix_io)

module Client = Cohttp_lwt.Make_client
  (Cohttp_lwt_unix_io)(Request)(Response)(Cohttp_lwt_unix_net)

module Server_core = Cohttp_lwt.Make_server
  (Cohttp_lwt_unix_io)(Request)(Response)(Cohttp_lwt_unix_net)

module Server = struct
  include Server_core
  open Lwt

  let blank_uri = Uri.of_string ""

  let resolve_file ~docroot ~uri =
    (* This normalises the Uri and strips out .. characters *)
    let frag = Uri.path (Uri.resolve "" blank_uri uri) in
    Filename.concat docroot frag

  exception Isnt_a_file
  let respond_file ?headers ~fname () =
    try_lwt
      (* Check this isnt a directory first *)
      lwt () = wrap (fun () ->
       if Unix.((stat fname).st_kind <> S_REG) then raise Isnt_a_file) in
      lwt ic = Lwt_io.open_file ~buffer_size:16384 ~mode:Lwt_io.input fname in
      lwt len = Lwt_io.length ic in
      let encoding = Cohttp.Transfer.Fixed len in
      let count = 16384 in
      let stream = Lwt_stream.from (fun () ->
        try_lwt
          Lwt_io.read ~count ic >|=
             function
             |"" -> None
             |buf -> Some buf
        with
         exn ->
           prerr_endline ("exn: " ^ (Printexc.to_string exn));
           return None
      ) in
      Lwt_stream.on_terminate stream (fun () ->
        ignore_result (Lwt_io.close ic));
      let body = Cohttp_lwt_body.of_stream stream in
      let res = Cohttp.Response.make ~status:`OK ~encoding ?headers () in
      return (res, body)
    with
     | Unix.Unix_error(Unix.ENOENT,_,_) | Isnt_a_file ->
         respond_not_found ()
     | exn ->
         let body = Printexc.to_string exn in
         respond_error ~status:`Internal_server_error ~body ()

  let create ?timeout ?stop ?(ctx=default_ctx) ?(mode=`TCP (`Port 8080)) spec =
    Conduit_lwt_unix.serve ?timeout ?stop ~ctx:ctx.Cohttp_lwt_unix_net.ctx ~mode
      (fun conn ic oc -> (callback spec) conn ic oc)
end

module type S = sig

  include Cohttp_lwt.Server with module IO = Cohttp_lwt_unix_io
                             and module Request = Request
                             and module Response = Response

  val resolve_file :
    docroot:string -> uri:Uri.t -> string

  val respond_file :
    ?headers:Cohttp.Header.t ->
    fname:string -> unit ->
    (Cohttp.Response.t * Cohttp_lwt_body.t) Lwt.t

<<<<<<< HEAD
  val create :
    ?timeout:int ->
    ?stop:unit Lwt.t -> 
    ?ctx:Cohttp_lwt_unix_net.ctx ->
    ?mode:Conduit_lwt_unix.server -> t -> unit Lwt.t
=======
  val create : ?mode:Lwt_unix_conduit.server_mode -> ?timeout:int ->
    address:string -> port:int -> t -> unit Lwt.t
>>>>>>> 044a3e66

end<|MERGE_RESOLUTION|>--- conflicted
+++ resolved
@@ -88,15 +88,10 @@
     fname:string -> unit ->
     (Cohttp.Response.t * Cohttp_lwt_body.t) Lwt.t
 
-<<<<<<< HEAD
   val create :
     ?timeout:int ->
     ?stop:unit Lwt.t -> 
     ?ctx:Cohttp_lwt_unix_net.ctx ->
     ?mode:Conduit_lwt_unix.server -> t -> unit Lwt.t
-=======
-  val create : ?mode:Lwt_unix_conduit.server_mode -> ?timeout:int ->
-    address:string -> port:int -> t -> unit Lwt.t
->>>>>>> 044a3e66
 
 end