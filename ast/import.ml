(* This file is used to control what we use from the current compiler and what is embed in
   this library.

   It must be opened in all modules, especially the ones coming from the compiler.
*)

module Js    = Migrate_parsetree.OCaml_407
module Ocaml = Migrate_parsetree.Versions.OCaml_current

module Select_ast(Ocaml : Migrate_parsetree.Versions.OCaml_version) = struct
  open Migrate_parsetree

  include Js

  module Type = struct
    type ('js, 'ocaml) t =
      | Signature
        : (Js   .Ast.Parsetree.signature,
           Ocaml.Ast.Parsetree.signature) t
      | Structure
        : (Js   .Ast.Parsetree.structure,
           Ocaml.Ast.Parsetree.structure) t
      | Toplevel_phrase
        : (Js   .Ast.Parsetree.toplevel_phrase,
           Ocaml.Ast.Parsetree.toplevel_phrase) t
      | Out_phrase
        : (Js   .Ast.Outcometree.out_phrase,
           Ocaml.Ast.Outcometree.out_phrase) t
      | Expression
        : (Js   .Ast.Parsetree.expression,
           Ocaml.Ast.Parsetree.expression) t
      | Core_type
        : (Js   .Ast.Parsetree.core_type,
           Ocaml.Ast.Parsetree.core_type) t
      | Type_declaration
        : (Js   .Ast.Parsetree.type_declaration,
           Ocaml.Ast.Parsetree.type_declaration) t
      | Type_extension
        : (Js   .Ast.Parsetree.type_extension,
           Ocaml.Ast.Parsetree.type_extension) t
      | Extension_constructor
        : (Js   .Ast.Parsetree.extension_constructor,
           Ocaml.Ast.Parsetree.extension_constructor) t
      | List
        : ('a, 'b) t -> ('a list, 'b list) t
      | Pair
        : ('a, 'b) t * ('c, 'd) t -> ('a * 'c, 'b * 'd) t
  end
  open Type

  module Of_ocaml = Versions.Convert(Ocaml)(Js)
  module To_ocaml = Versions.Convert(Js)(Ocaml)

  let rec of_ocaml : type ocaml js. (js, ocaml) Type.t -> ocaml -> js =
    let open Of_ocaml in
    fun node ->
      match node with
      | Signature             -> copy_signature
      | Structure             -> copy_structure
      | Toplevel_phrase       -> copy_toplevel_phrase
      | Out_phrase            -> copy_out_phrase
      | Expression            -> copy_expression
      | Core_type             -> copy_core_type
      | Type_declaration      -> copy_type_declaration
      | Type_extension        -> copy_type_extension
      | Extension_constructor -> copy_extension_constructor
      | List t                -> List.map (of_ocaml t)
      | Pair (a, b)           ->
        let f = of_ocaml a in
        let g = of_ocaml b in
        fun (x, y) -> (f x, g y)

  let rec to_ocaml : type ocaml js. (js, ocaml) Type.t -> js -> ocaml =
    let open To_ocaml in
    fun node ->
      match node with
      | Signature             -> copy_signature
      | Structure             -> copy_structure
      | Toplevel_phrase       -> copy_toplevel_phrase
      | Out_phrase            -> copy_out_phrase
      | Expression            -> copy_expression
      | Core_type             -> copy_core_type
      | Type_declaration      -> copy_type_declaration
      | Type_extension        -> copy_type_extension
      | Extension_constructor -> copy_extension_constructor
      | List t                -> List.map (to_ocaml t)
      | Pair (a, b)           ->
        let f = to_ocaml a in
        let g = to_ocaml b in
        fun (x, y) -> (f x, g y)

  let of_ocaml_mapper item f x =
    to_ocaml item x |> f |> of_ocaml item

  let to_ocaml_mapper item f x =
    of_ocaml item x |> f |> to_ocaml item
end

module Selected_ast = Select_ast(Ocaml)

(* Modules from migrate_parsetree *)
module Parsetree  = Selected_ast.Ast.Parsetree
module Asttypes   = Selected_ast.Ast.Asttypes
module Ast_helper = Selected_ast.Ast.Ast_helper
module Docstrings = Selected_ast.Ast.Docstrings


module Location   = struct
  include Ocaml_common.Location
  include Location_helper
end

<<<<<<< HEAD
module Lexer      = struct
  include Ocaml_common.Lexer
  include Lexer_helper
end

module Syntaxerr  = struct
  include Ocaml_common.Syntaxerr
end

module Parse = struct
  include Ocaml_common.Parse
  module Of_ocaml = Migrate_parsetree.Versions.Convert(Ocaml)(Js)
  let implementation lexbuf = implementation lexbuf |> Of_ocaml.copy_structure
  let interface lexbuf = interface lexbuf |> Of_ocaml.copy_signature
  let toplevel_phrase lexbuf = toplevel_phrase lexbuf |> Of_ocaml.copy_toplevel_phrase
  let use_file lexbuf = use_file lexbuf |> List.map Of_ocaml.copy_toplevel_phrase
  let core_type lexbuf = core_type lexbuf |> Of_ocaml.copy_core_type
  let expression lexbuf = expression lexbuf |> Of_ocaml.copy_expression
  let pattern lexbuf = pattern lexbuf |> Of_ocaml.copy_pattern
end

module Parser = struct
  include Ocaml_common.Parser
  module Of_ocaml = Migrate_parsetree.Versions.Convert(Ocaml)(Js)
  let use_file lexer lexbuf = use_file lexer lexbuf |> List.map Of_ocaml.copy_toplevel_phrase
  let toplevel_phrase lexer lexbuf = toplevel_phrase lexer lexbuf |> Of_ocaml.copy_toplevel_phrase
  let parse_pattern lexer lexbuf = parse_pattern lexer lexbuf |> Of_ocaml.copy_pattern
  let parse_expression lexer lexbuf = parse_expression lexer lexbuf |> Of_ocaml.copy_expression
  let parse_core_type lexer lexbuf = parse_core_type lexer lexbuf |> Of_ocaml.copy_core_type
  let interface lexer lexbuf = interface lexer lexbuf |> Of_ocaml.copy_signature
  let implementation lexer lexbuf = implementation lexer lexbuf |> Of_ocaml.copy_structure
=======
module Clflags    = struct
  include Ocaml_common.Clflags
  include Clflags_helper
>>>>>>> 8d2ce316
end

(* Modules imported directly from the compiler *)
module Longident  = Ocaml_common.Longident
module Misc       = Ocaml_common.Misc
module Warnings   = Ocaml_common.Warnings<|MERGE_RESOLUTION|>--- conflicted
+++ resolved
@@ -110,7 +110,6 @@
   include Location_helper
 end
 
-<<<<<<< HEAD
 module Lexer      = struct
   include Ocaml_common.Lexer
   include Lexer_helper
@@ -142,11 +141,6 @@
   let parse_core_type lexer lexbuf = parse_core_type lexer lexbuf |> Of_ocaml.copy_core_type
   let interface lexer lexbuf = interface lexer lexbuf |> Of_ocaml.copy_signature
   let implementation lexer lexbuf = implementation lexer lexbuf |> Of_ocaml.copy_structure
-=======
-module Clflags    = struct
-  include Ocaml_common.Clflags
-  include Clflags_helper
->>>>>>> 8d2ce316
 end
 
 (* Modules imported directly from the compiler *)
