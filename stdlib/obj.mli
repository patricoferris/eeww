--- conflicted
+++ resolved
@@ -1,14 +1,4 @@
 (**************************************************************************)
-<<<<<<< HEAD
-(*                                                                     *)
-(*                                OCaml                                *)
-(*                                                                     *)
-(*            Xavier Leroy, projet Cristal, INRIA Rocquencourt         *)
-(*                                                                     *)
-(*  Copyright 1996 Institut National de Recherche en Informatique et   *)
-(*     en Automatique.                                                    *)
-(*                                                                     *)
-=======
 (*                                                                        *)
 (*                                 OCaml                                  *)
 (*                                                                        *)
@@ -17,7 +7,6 @@
 (*   Copyright 1996 Institut National de Recherche en Informatique et     *)
 (*     en Automatique.                                                    *)
 (*                                                                        *)
->>>>>>> 0c0884bd
 (*   All rights reserved.  This file is distributed under the terms of    *)
 (*   the GNU Lesser General Public License version 2.1, with the          *)
 (*   special exception on linking described in the file LICENSE.          *)
@@ -65,12 +54,9 @@
     be propagated.
 *)
 external set_field : t -> int -> t -> unit = "%obj_set_field"
-<<<<<<< HEAD
 external compare_and_swap_field : t -> int -> t -> t -> bool
   = "caml_obj_compare_and_swap"
 external is_shared : t -> bool = "caml_obj_is_shared"
-=======
->>>>>>> 0c0884bd
 external set_tag : t -> int -> unit = "caml_obj_set_tag"
 
 val [@inline always] double_field : t -> int -> float  (* @since 3.11.2 *)
@@ -85,10 +71,7 @@
 val first_non_constant_constructor_tag : int
 val last_non_constant_constructor_tag : int
 
-<<<<<<< HEAD
 val stack_tag : int
-=======
->>>>>>> 0c0884bd
 val lazy_tag : int
 val closure_tag : int
 val object_tag : int
@@ -119,12 +102,9 @@
 val unmarshal : bytes -> int -> t * int
   [@@ocaml.deprecated "Use Marshal.from_bytes and Marshal.total_size instead."]
 
-<<<<<<< HEAD
 external clone_continuation : ('a,'b) continuation -> ('a,'b) continuation =
   "caml_clone_continuation"
 
-=======
->>>>>>> 0c0884bd
 module Ephemeron: sig
   (** Ephemeron with arbitrary arity and untyped *)
 
