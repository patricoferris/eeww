(**************************************************************************)
(*                                                                        *)
(*                                 OCaml                                  *)
(*                                                                        *)
(*             Damien Doligez, projet Para, INRIA Rocquencourt            *)
(*                                                                        *)
(*   Copyright 1997 Institut National de Recherche en Informatique et     *)
(*     en Automatique.                                                    *)
(*                                                                        *)
(*   All rights reserved.  This file is distributed under the terms of    *)
(*   the GNU Lesser General Public License version 2.1, with the          *)
(*   special exception on linking described in the file LICENSE.          *)
(*                                                                        *)
(**************************************************************************)

(** Deferred computations. *)

type 'a t = 'a CamlinternalLazy.t
(** A value of type ['a Lazy.t] is a deferred computation, called
   a suspension, that has a result of type ['a].  The special expression syntax
   [lazy (expr)] makes a suspension of the computation of [expr], without
   computing [expr] itself yet. "Forcing" the suspension will then compute
   [expr] and return its result. Matching a suspension with the special pattern
   syntax [lazy(pattern)] also computes the underlying expression and tries to
   bind it to [pattern]:

  {[
    let lazy_option_map f x =
    match x with
    | lazy (Some x) -> Some (Lazy.force f x)
    | _ -> None
  ]}

   Note: If lazy patterns appear in multiple cases in a pattern-matching, lazy
   expressions may be forced even outside of the case ultimately selected by
   the pattern matching. In the example above, the suspension [x] is always
   computed.

   Note: [lazy_t] is the built-in type constructor used by the compiler for the
   [lazy] keyword.  You should not use it directly.  Always use [Lazy.t]
   instead.

   Note: [Lazy.force] (and therefore the [lazy] pattern-matching) are
   thread-safe, but will raise the [RacyLazy] exception if forced
   concurrently from multiple domains and will raise the [Undefined]
   exception if forced concurrently from multiple systhreads or fibers
   within a domain.
   If you need to share a lazy between threads, then you need to use
   [Lazy.try_force] and implement your own synchronisation.
   (@since XXX)

   Note: if the program is compiled with the [-rectypes] option,
   ill-founded recursive definitions of the form [let rec x = lazy x]
   or [let rec x = lazy(lazy(...(lazy x)))] are accepted by the type-checker
   and lead, when forced, to ill-formed values that trigger infinite
   loops in the garbage collector and other parts of the run-time system.
   Without the [-rectypes] option, such ill-founded recursive definitions
   are rejected by the type-checker.
*)


exception Undefined

<<<<<<< HEAD
exception RacyLazy

(* val force : 'a t -> 'a  *)
=======
>>>>>>> b9268233
external force : 'a t -> 'a = "%lazy_force"
(** [force x] forces the suspension [x] and returns its result.
   If [x] has already been forced, [Lazy.force x] returns the
   same value again without recomputing it.  If it raised an exception,
   the same exception is raised again.
   @raise Undefined if the forcing of [x] tries to force [x] itself
   recursively.
   @raise RacyLazy if [x] is forced in parallel by another domain.
*)

<<<<<<< HEAD
val try_force : 'a t -> 'a option
(** [try_force x] behaves similarly to [Some (force x)], except that
    it returns immediately with [None] if [x] is already being forced
    concurrently by another domain. *)

val force_val : 'a t -> 'a
(** [force_val x] forces the suspension [x] and returns its
    result.  If [x] has already been forced, [force_val x] returns the same
    value again without recomputing it.
    @raise Undefined if the forcing of [x] tries to force [x] itself
    recursively.
    @raise RacyLazy if [x] is forced in parallel by another domain. If the
    computation of [x] raises an exception, then performing [force_val x] again
    raises {!Undefined} if forced from the same domain, and {!RacyLazy} if
    forced from a different domain. *)

val try_force_val : 'a t -> 'a option
(** [try_force_val x] behaves similarly to [Some (force_val x)],
    except that it returns immediately with [None] if [x] is already
    being forced concurrently by another domain. *)
=======
(** {1 Iterators} *)

val map : ('a -> 'b) -> 'a t -> 'b t
(** [map f x] returns a suspension that, when forced,
    forces [x] and applies [f] to its value.

    It is equivalent to [lazy (f (Lazy.force x))].

    @since 4.13.0
*)
>>>>>>> b9268233

(** {1 Reasoning on already-forced suspensions} *)

val is_val : 'a t -> bool
(** [is_val x] returns [true] if [x] has already been forced and
    did not raise an exception.
    @since 4.00.0 *)

val from_val : 'a -> 'a t
(** [from_val v] evaluates [v] first (as any function would) and returns
    an already-forced suspension of its result.
    It is the same as [let x = v in lazy x], but uses dynamic tests
    to optimize suspension creation in some cases.
    @since 4.00.0 *)

val map_val : ('a -> 'b) -> 'a t -> 'b t
(** [map_val f x] applies [f] directly if [x] is already forced,
   otherwise it behaves as [map f x].

   When [x] is already forced, this behavior saves the construction of
   a suspension, but on the other hand it performs more work eagerly
   that may not be useful if you never force the function result.

   If [f] raises an exception, it will be raised immediately when
   [is_val x], or raised only when forcing the thunk otherwise.

   If [map_val f x] does not raise an exception, then
   [is_val (map_val f x)] is equal to [is_val x].

    @since 4.13.0 *)


(** {1 Advanced}

   The following definitions are for advanced uses only; they require
   familiary with the lazy compilation scheme to be used appropriately. *)

val from_fun : (unit -> 'a) -> 'a t
(** [from_fun f] is the same as [lazy (f ())] but slightly more efficient.

    It should only be used if the function [f] is already defined.
    In particular it is always less efficient to write
    [from_fun (fun () -> expr)] than [lazy expr].

    @since 4.00.0 *)

val force_val : 'a t -> 'a
(** [force_val x] forces the suspension [x] and returns its
    result. If [x] has already been forced, [force_val x]
    returns the same value again without recomputing it.

    If the computation of [x] raises an exception, it is unspecified
    whether [force_val x] raises the same exception or {!Undefined}.
    @raise Undefined if the forcing of [x] tries to force [x] itself
    recursively.
*)


(** {1 Deprecated} *)

val lazy_from_fun : (unit -> 'a) -> 'a t
  [@@ocaml.deprecated "Use Lazy.from_fun instead."]
(** @deprecated synonym for [from_fun]. *)

val lazy_from_val : 'a -> 'a t
  [@@ocaml.deprecated "Use Lazy.from_val instead."]
(** @deprecated synonym for [from_val]. *)

val lazy_is_val : 'a t -> bool
  [@@ocaml.deprecated "Use Lazy.is_val instead."]
(** @deprecated synonym for [is_val]. *)<|MERGE_RESOLUTION|>--- conflicted
+++ resolved
@@ -61,12 +61,8 @@
 
 exception Undefined
 
-<<<<<<< HEAD
 exception RacyLazy
 
-(* val force : 'a t -> 'a  *)
-=======
->>>>>>> b9268233
 external force : 'a t -> 'a = "%lazy_force"
 (** [force x] forces the suspension [x] and returns its result.
    If [x] has already been forced, [Lazy.force x] returns the
@@ -77,28 +73,11 @@
    @raise RacyLazy if [x] is forced in parallel by another domain.
 *)
 
-<<<<<<< HEAD
 val try_force : 'a t -> 'a option
 (** [try_force x] behaves similarly to [Some (force x)], except that
     it returns immediately with [None] if [x] is already being forced
     concurrently by another domain. *)
 
-val force_val : 'a t -> 'a
-(** [force_val x] forces the suspension [x] and returns its
-    result.  If [x] has already been forced, [force_val x] returns the same
-    value again without recomputing it.
-    @raise Undefined if the forcing of [x] tries to force [x] itself
-    recursively.
-    @raise RacyLazy if [x] is forced in parallel by another domain. If the
-    computation of [x] raises an exception, then performing [force_val x] again
-    raises {!Undefined} if forced from the same domain, and {!RacyLazy} if
-    forced from a different domain. *)
-
-val try_force_val : 'a t -> 'a option
-(** [try_force_val x] behaves similarly to [Some (force_val x)],
-    except that it returns immediately with [None] if [x] is already
-    being forced concurrently by another domain. *)
-=======
 (** {1 Iterators} *)
 
 val map : ('a -> 'b) -> 'a t -> 'b t
@@ -109,7 +88,6 @@
 
     @since 4.13.0
 *)
->>>>>>> b9268233
 
 (** {1 Reasoning on already-forced suspensions} *)
 
@@ -158,15 +136,19 @@
 
 val force_val : 'a t -> 'a
 (** [force_val x] forces the suspension [x] and returns its
-    result. If [x] has already been forced, [force_val x]
-    returns the same value again without recomputing it.
-
-    If the computation of [x] raises an exception, it is unspecified
-    whether [force_val x] raises the same exception or {!Undefined}.
+    result.  If [x] has already been forced, [force_val x] returns the same
+    value again without recomputing it.
     @raise Undefined if the forcing of [x] tries to force [x] itself
     recursively.
-*)
+    @raise RacyLazy if [x] is forced in parallel by another domain. If the
+    computation of [x] raises an exception, then performing [force_val x] again
+    raises {!Undefined} if forced from the same domain, and {!RacyLazy} if
+    forced from a different domain. *)
 
+val try_force_val : 'a t -> 'a option
+(** [try_force_val x] behaves similarly to [Some (force_val x)],
+    except that it returns immediately with [None] if [x] is already
+    being forced concurrently by another domain. *)
 
 (** {1 Deprecated} *)
 
