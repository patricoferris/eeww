--- conflicted
+++ resolved
@@ -28,19 +28,13 @@
 external reachable_words : t -> int = "caml_obj_reachable_words"
 external field : t -> int -> t = "%obj_field"
 external set_field : t -> int -> t -> unit = "%obj_set_field"
-<<<<<<< HEAD
 external compare_and_swap_field : t -> int -> t -> t -> bool
   = "caml_obj_compare_and_swap"
 external is_shared : t -> bool = "caml_obj_is_shared"
-external array_get: 'a array -> int -> 'a = "%array_safe_get"
-external array_set: 'a array -> int -> 'a -> unit = "%array_safe_set"
-let [@inline always] double_field x i = array_get (obj x : float array) i
-=======
 external floatarray_get : floatarray -> int -> float = "caml_floatarray_get"
 external floatarray_set :
     floatarray -> int -> float -> unit = "caml_floatarray_set"
 let [@inline always] double_field x i = floatarray_get (obj x : floatarray) i
->>>>>>> 0d68080b
 let [@inline always] set_double_field x i v =
   floatarray_set (obj x : floatarray) i v
 external new_block : int -> int -> t = "caml_obj_block"
