--- conflicted
+++ resolved
@@ -206,11 +206,7 @@
 (* String and byte sequence operations -- more in modules String and Bytes *)
 
 external string_length : string -> int = "%string_length"
-<<<<<<< HEAD
-external bytes_length : bytes -> int = "%string_length"
-=======
 external bytes_length : bytes -> int = "%bytes_length"
->>>>>>> 0d68080b
 external bytes_create : int -> bytes = "caml_create_bytes"
 external string_blit : string -> int -> bytes -> int -> int -> unit
                      = "caml_blit_string" [@@noalloc]
