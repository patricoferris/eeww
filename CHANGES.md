--- conflicted
+++ resolved
@@ -13,18 +13,11 @@
 - Removed deprecated `json` type aliasing type `t` which has been available
   since 1.6.0 (@Leonidas-from-XIV, #100).
 
-<<<<<<< HEAD
 ### Add
 
 - Add an opam package `yojson-bench` to deal with benchmarks dependency
   (@tmcgilchrist, #117)
 
-### Fix
-
-- Revert the deprecation warning on `json` type aliases
-
-=======
->>>>>>> 05d0a004
 ## 1.7.0
 
 *2019-02-14*
