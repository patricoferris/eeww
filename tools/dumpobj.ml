--- conflicted
+++ resolved
@@ -556,15 +556,12 @@
 let arg_list = [
   "-noloc", Arg.Clear print_locations, " : don't print source information";
   "-reloc", Arg.Set print_reloc_info, " : print relocation information";
-<<<<<<< HEAD
-=======
   "-args", Arg.Expand Arg.read_arg,
      "<file> Read additional newline separated command line arguments \n\
      \      from <file>";
   "-args0", Arg.Expand Arg.read_arg0,
      "<file> Read additional NUL separated command line arguments from \n\
      \      <file>";
->>>>>>> 0d68080b
 ]
 let arg_usage =
   Printf.sprintf "%s [OPTIONS] FILES : dump content of bytecode files"
