--- conflicted
+++ resolved
@@ -19,13 +19,12 @@
 
 #include <string.h>
 #include "caml/alloc.h"
-<<<<<<< HEAD
-=======
 #include "caml/backtrace_prim.h"
 #include "caml/codefrag.h"
->>>>>>> f333db8b
 #include "caml/config.h"
+#include "caml/debugger.h"
 #include "caml/fail.h"
+#include "caml/fiber.h"
 #include "caml/fix_code.h"
 #include "caml/interp.h"
 #include "caml/intext.h"
@@ -35,10 +34,7 @@
 #include "caml/misc.h"
 #include "caml/mlvalues.h"
 #include "caml/prims.h"
-#include "caml/fiber.h"
 #include "caml/startup_aux.h"
-#include "caml/debugger.h"
-#include "caml/backtrace_prim.h"
 
 #ifndef NATIVE_CODE
 
@@ -58,7 +54,7 @@
   code_t prog;
   asize_t len;
 };
-#define Bc_val(p) ((struct bytecode*)Data_abstract_val(p))
+#define Bytecode_val(p) ((struct bytecode*)Data_abstract_val(p))
 
 /* Convert a bytes array (= LongString.t) to a contiguous buffer.
    The result is allocated with caml_stat_alloc */
@@ -125,20 +121,18 @@
 #if 0
   /* TODO: support dynlink debugger: PR8654 */
   /* Notify debugger after fragment gets added and reified. */
-<<<<<<< HEAD
-  caml_debugger(CODE_LOADED, Val_long(caml_code_fragments_table.size - 1));
-#endif
-=======
   caml_debugger(CODE_LOADED, Val_long(fragnum));
->>>>>>> f333db8b
+#endif
 
   clos = caml_alloc_small (2, Closure_tag);
   Code_val(clos) =  (code_t) prog;
   Closinfo_val(clos) = Make_closinfo(0, 2);
   bytecode = caml_alloc_small (2, Abstract_tag);
-  Bc_val(bytecode)->prog = prog;
-  Bc_val(bytecode)->len = len;
-  retval = caml_alloc_2 (0, bytecode, clos);
+  Bytecode_val(bytecode)->prog = prog;
+  Bytecode_val(bytecode)->len = len;
+  retval = caml_alloc_small (2, 0);
+  Field(retval, 0) = bytecode;
+  Field(retval, 1) = clos;
   CAMLreturn (retval);
 }
 
@@ -149,14 +143,9 @@
 CAMLprim value caml_static_release_bytecode(value bc)
 {
   code_t prog;
-<<<<<<< HEAD
-  int found, index;
-=======
-  asize_t len;
->>>>>>> f333db8b
   struct code_fragment *cf;
 
-  prog = Bc_val(bc)->prog;
+  prog = Bytecode_val(bc)->prog;
 
   caml_remove_debug_info(prog);
 
@@ -188,13 +177,13 @@
   if (requested_size >= actual_size) {
     requested_size = (requested_size + 0x100) & 0xFFFFFF00;
     caml_gc_message (0x08, "Growing global data to %"
-                     ARCH_INTNAT_PRINTF_FORMAT "u entries",
+                     ARCH_INTNAT_PRINTF_FORMAT "u entries\n",
                      requested_size);
     new_global_data = caml_alloc_shr(requested_size, 0);
     for (i = 0; i < actual_size; i++)
-      caml_initialize_field(new_global_data, i, Field(old_global_data, i));
+      caml_initialize(&Field(new_global_data, i), Field(old_global_data, i));
     for (i = actual_size; i < requested_size; i++){
-      caml_initialize_field(new_global_data, i, Val_long(0));
+      Field (new_global_data, i) = Val_long (0);
     }
     caml_modify_root(caml_global_data, new_global_data);
   }
