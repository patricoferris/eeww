/**************************************************************************/
/*                                                                        */
/*                                 OCaml                                  */
/*                                                                        */
/*             Xavier Leroy, projet Cristal, INRIA Rocquencourt           */
/*                                                                        */
/*   Copyright 1996 Institut National de Recherche en Informatique et     */
/*     en Automatique.                                                    */
/*                                                                        */
/*   All rights reserved.  This file is distributed under the terms of    */
/*   the GNU Lesser General Public License version 2.1, with the          */
/*   special exception on linking described in the file LICENSE.          */
/*                                                                        */
/**************************************************************************/

#define CAML_INTERNALS

/* Interface with the byte-code debugger */

#ifdef _WIN32
#include <io.h>
#endif /* _WIN32 */

#include <string.h>

#include "caml/alloc.h"
#include "caml/codefrag.h"
#include "caml/config.h"
#include "caml/debugger.h"
#include "caml/misc.h"
#include "caml/memory.h"
#include "caml/osdeps.h"
#include "caml/skiplist.h"

int caml_debugger_in_use = 0;
uintnat caml_event_count;
int caml_debugger_fork_mode = 1; /* parent by default */
value marshal_flags;

#if !defined(HAS_SOCKETS) || defined(NATIVE_CODE)

void caml_debugger_init(void)
{
}

void caml_debugger(enum event_kind event, value param)
{
}

CAMLexport void caml_debugger_cleanup_fork(void)
{
}

#else

#ifdef HAS_UNISTD
#include <unistd.h>
#endif
#include <errno.h>
#include <stdlib.h>
#include <sys/types.h>
#ifndef _WIN32
#include <sys/wait.h>
#include <sys/socket.h>
#include <sys/un.h>
#include <netinet/in.h>
#include <arpa/inet.h>
#include <netdb.h>
#else
#define ATOM ATOM_WS
#include <winsock2.h>
#undef ATOM
/* Code duplication with otherlibs/unix/socketaddr.h is inevitable
 * because pulling winsock2.h creates many naming conflicts. */
#ifdef HAS_AFUNIX_H
#include <afunix.h>
#else
struct sockaddr_un {
  ADDRESS_FAMILY sun_family;
  char sun_path[108];
};
#endif /* HAS_AFUNIX_H */
#include <process.h>
#endif /* _WIN32 */

#include "caml/fail.h"
#include "caml/fix_code.h"
#include "caml/instruct.h"
#include "caml/intext.h"
#include "caml/io.h"
#include "caml/mlvalues.h"
#include "caml/fiber.h"
#include "caml/sys.h"

static int sock_domain;         /* Socket domain for the debugger */
static union {                  /* Socket address for the debugger */
  struct sockaddr s_gen;
  struct sockaddr_un s_unix;
  struct sockaddr_in s_inet;
} sock_addr;
static int sock_addr_len;       /* Length of sock_addr */

static int dbg_socket = -1;     /* The socket connected to the debugger */
static struct channel * dbg_in; /* Input channel on the socket */
static struct channel * dbg_out;/* Output channel on the socket */

static char *dbg_addr = NULL;

static struct skiplist event_points_table = SKIPLIST_STATIC_INITIALIZER;

static void open_connection(void)
{
#ifdef _WIN32
  /* Set socket to synchronous mode (= non-overlapped) so that file
     descriptor-oriented functions (read()/write() etc.) can be
     used */
  SOCKET sock = WSASocket(sock_domain, SOCK_STREAM, 0,
                          NULL, 0,
                          0 /* not WSA_FLAG_OVERLAPPED */);
  if (sock == INVALID_SOCKET
      || connect(sock, &sock_addr.s_gen, sock_addr_len) != 0)
    caml_fatal_error("cannot connect to debugger at %s\n"
                     "WSA error code: %d",
                     (dbg_addr ? dbg_addr : "(none)"),
                     WSAGetLastError());
  dbg_socket = _open_osfhandle(sock, 0);
  if (dbg_socket == -1)
#else
  dbg_socket = socket(sock_domain, SOCK_STREAM, 0);
  if (dbg_socket == -1 ||
      connect(dbg_socket, &sock_addr.s_gen, sock_addr_len) == -1)
#endif
    caml_fatal_error("cannot connect to debugger at %s\n"
                     "error: %s",
                     (dbg_addr ? dbg_addr : "(none)"),
                     strerror (errno));
  dbg_in = caml_open_descriptor_in(dbg_socket);
  dbg_out = caml_open_descriptor_out(dbg_socket);
  /* The code in this file does not bracket channel I/O operations with
<<<<<<< HEAD
     Lock and Unlock, so fail if those are not no-ops. */
  /* TODO: multicore equivalent needed here:
    if (caml_channel_mutex_lock != NULL ||
      caml_channel_mutex_unlock != NULL ||
      caml_channel_mutex_unlock_exn != NULL)
    caml_fatal_error("debugger does not support channel locks");
  */
=======
     Lock and Unlock, but this is safe because the debugger only works
     with single-threaded programs.  The program being debugged
     will abort when it creates a thread. */
>>>>>>> eccaa452
  if (!caml_debugger_in_use) caml_putword(dbg_out, -1); /* first connection */
#ifdef _WIN32
  caml_putword(dbg_out, _getpid());
#else
  caml_putword(dbg_out, getpid());
#endif
  caml_flush(dbg_out);
}

static void close_connection(void)
{
  caml_close_channel(dbg_in);
  caml_close_channel(dbg_out);
  dbg_socket = -1;              /* was closed by caml_close_channel */
}

#ifdef _WIN32
static void winsock_startup(void)
{
  WSADATA wsaData;
  int err = WSAStartup(MAKEWORD(2, 0), &wsaData);
  if (err) caml_fatal_error("WSAStartup failed");
}

static void winsock_cleanup(void)
{
  WSACleanup();
}
#endif

void caml_debugger_init(void)
{
  char * address;
  char_os * a;
  char * port, * p;
  struct hostent * host;
  value flags;
  int n;

  flags = caml_alloc(2, Tag_cons);
  Store_field(flags, 0, Val_int(1)); /* Marshal.Closures */
  Store_field(flags, 1, Val_emptylist);
  marshal_flags = flags;
  caml_register_generational_global_root(&marshal_flags);

  a = caml_secure_getenv(T("CAML_DEBUG_SOCKET"));
  address = a ? caml_stat_strdup_of_os(a) : NULL;
  if (address == NULL) return;
  if (dbg_addr != NULL) caml_stat_free(dbg_addr);
  dbg_addr = address;

  /* #8676: erase the CAML_DEBUG_SOCKET variable so that processes
     created by the program being debugged do not try to connect with
     the debugger. */
#if defined(_WIN32)
  _wputenv(L"CAML_DEBUG_SOCKET=");
#elif defined(HAS_SETENV_UNSETENV)
  unsetenv("CAML_DEBUG_SOCKET");
#endif

#ifdef _WIN32
  winsock_startup();
  (void)atexit(winsock_cleanup);
#endif
  /* Parse the address */
  port = NULL;
  for (p = address; *p != 0; p++) {
    if (*p == ':') { *p = 0; port = p+1; break; }
  }
  if (port == NULL) {
    size_t a_len;
    /* Unix domain */
    sock_domain = PF_UNIX;
    sock_addr.s_unix.sun_family = AF_UNIX;
    a_len = strlen(address);
    if (a_len >= sizeof(sock_addr.s_unix.sun_path)) {
      caml_fatal_error
      (
        "debug socket path length exceeds maximum permitted length"
      );
    }
    strncpy(sock_addr.s_unix.sun_path, address,
            sizeof(sock_addr.s_unix.sun_path) - 1);
    sock_addr.s_unix.sun_path[sizeof(sock_addr.s_unix.sun_path) - 1] = '\0';
    sock_addr_len =
      ((char *)&(sock_addr.s_unix.sun_path) - (char *)&(sock_addr.s_unix))
        + a_len;
  } else {
    /* Internet domain */
    sock_domain = PF_INET;
    for (p = (char *) &sock_addr.s_inet, n = sizeof(sock_addr.s_inet);
         n > 0; n--) *p++ = 0;
    sock_addr.s_inet.sin_family = AF_INET;
    sock_addr.s_inet.sin_addr.s_addr = inet_addr(address);
    if (sock_addr.s_inet.sin_addr.s_addr == -1) {
      host = gethostbyname(address);
      if (host == NULL)
        caml_fatal_error("unknown debugging host %s", address);
      memmove(&sock_addr.s_inet.sin_addr,
              host->h_addr_list[0], host->h_length);
    }
    sock_addr.s_inet.sin_port = htons(atoi(port));
    sock_addr_len = sizeof(sock_addr.s_inet);
  }
  open_connection();
  caml_debugger_in_use = 1;
  Caml_state->trap_barrier_off = 2; /* Bigger than default caml_trap_sp_off (1) */
}

static value getval(struct channel *chan)
{
  value res;
  if (caml_really_getblock(chan, (char *) &res, sizeof(res)) < sizeof(res))
    caml_raise_end_of_file(); /* Bad, but consistent with caml_getword */
  return res;
}

static void putval(struct channel *chan, value val)
{
  caml_really_putblock(chan, (char *) &val, sizeof(val));
}

static void safe_output_value(struct channel *chan, value val)
{
  struct longjmp_buffer raise_buf;
  struct caml_exception_context exception_ctx = {&raise_buf, CAML_LOCAL_ROOTS};
  struct caml_exception_context* saved_external_raise;

  /* Catch exceptions raised by [caml_output_val] */
  saved_external_raise = Caml_state->external_raise;
  if (sigsetjmp(raise_buf.buf, 0) == 0) {
    Caml_state->external_raise = &exception_ctx;
    caml_output_val(chan, val, marshal_flags);
  } else {
    /* Send wrong magic number, will cause [caml_input_value] to fail */
    caml_really_putblock(chan, "\000\000\000\000", 4);
  }
  Caml_state->external_raise = saved_external_raise;
}

static void save_instruction(code_t pc)
{
  uintnat saved;
  if (caml_skiplist_find(&event_points_table, (uintnat) pc, &saved)) {
    /* Already saved. Nothing to do. */
    return;
  }
  caml_skiplist_insert(&event_points_table, (uintnat) pc, *pc);
}

static void set_instruction(code_t pc, opcode_t opcode)
{
  save_instruction(pc);
  caml_set_instruction(pc, opcode);
}

static void restore_instruction(code_t pc)
{
  CAMLunused_start int found; CAMLunused_end
  uintnat saved;
  found = caml_skiplist_find(&event_points_table, (uintnat) pc, &saved);
  CAMLassert(found);
  *pc = saved;
  caml_skiplist_remove(&event_points_table, (uintnat) pc);
}

static code_t pc_from_pos(int frag, intnat pos)
{
  struct code_fragment *cf = caml_find_code_fragment_by_num(frag);
  CAMLassert(cf != NULL);
  return (code_t) (cf->code_start + pos);
}

opcode_t caml_debugger_saved_instruction(code_t pc)
{
  CAMLunused_start int found; CAMLunused_end
  uintnat saved;
  found = caml_skiplist_find(&event_points_table, (uintnat) pc, &saved);
  CAMLassert(found);
  return saved;
}

void caml_debugger_code_unloaded(int index)
{
  struct code_fragment *cf;
  char * pc;

  if (!caml_debugger_in_use) return;

  caml_putch(dbg_out, REP_CODE_UNLOADED);
  caml_putword(dbg_out, index);

  cf = caml_find_code_fragment_by_num(index);
  CAMLassert(cf != NULL);

  FOREACH_SKIPLIST_ELEMENT(elt, &event_points_table, {
    pc = (char *) elt->key;
    if (pc >= cf->code_start && pc < cf->code_end) {
      caml_skiplist_remove(&event_points_table, (uintnat) pc);
    }
  })
}

#define Pc(sp) ((code_t)((sp)[0]))
#define Env(sp) ((sp)[1])
#define Extra_args(sp) (Long_val(((sp)[2])))
#define Locals(sp) ((sp) + 3)

void caml_debugger(enum event_kind event, value param)
{
  value *frame, *newframe;
  intnat i, pos;
  value val;
  value* stack_high = Stack_high(Caml_state->current_stack);
  int frag;
  struct code_fragment *cf;

  if (dbg_socket == -1) return;  /* Not connected to a debugger. */

  /* Reset current frame */
  frame = Caml_state->current_stack->sp + 1;

  /* Report the event to the debugger */
  switch(event) {
  case PROGRAM_START:           /* Nothing to report */
    CAMLassert (param == Val_unit);
    goto command_loop;
  case EVENT_COUNT:
    CAMLassert (param == Val_unit);
    caml_putch(dbg_out, REP_EVENT);
    break;
  case BREAKPOINT:
    CAMLassert (param == Val_unit);
    caml_putch(dbg_out, REP_BREAKPOINT);
    break;
  case PROGRAM_EXIT:
    CAMLassert (param == Val_unit);
    caml_putch(dbg_out, REP_EXITED);
    break;
  case TRAP_BARRIER:
    CAMLassert (param == Val_unit);
    caml_putch(dbg_out, REP_TRAP);
    break;
  case UNCAUGHT_EXC:
    CAMLassert (param == Val_unit);
    caml_putch(dbg_out, REP_UNCAUGHT_EXC);
    break;
  case DEBUG_INFO_ADDED:
    caml_putch(dbg_out, REP_CODE_DEBUG_INFO);
    caml_output_val(dbg_out, /* debug_info */ param, Val_emptylist);
    break;
  case CODE_LOADED:
    caml_putch(dbg_out, REP_CODE_LOADED);
    caml_putword(dbg_out, /* index */ Long_val(param));
    break;
  case CODE_UNLOADED:
    caml_putch(dbg_out, REP_CODE_UNLOADED);
    caml_putword(dbg_out, /* index */ Long_val(param));
    break;
  }
  caml_putword(dbg_out, caml_event_count);
  if (event == EVENT_COUNT || event == BREAKPOINT) {
    caml_putword(dbg_out, stack_high - frame);
    cf = caml_find_code_fragment_by_pc((char*) Pc(frame));
    CAMLassert(cf != NULL);
    caml_putword(dbg_out, cf->fragnum);
    caml_putword(dbg_out, (char*) Pc(frame) - cf->code_start);
  } else {
    /* No PC and no stack frame associated with other events */
    caml_putword(dbg_out, 0);
    caml_putword(dbg_out, -1);
    caml_putword(dbg_out, 0);
  }
  caml_flush(dbg_out);

 command_loop:

  /* Read and execute the commands sent by the debugger */
  while(1) {
    switch(caml_getch(dbg_in)) {
    case REQ_SET_EVENT:
      frag = caml_getword(dbg_in);
      pos = caml_getword(dbg_in);
      set_instruction(pc_from_pos(frag, pos), EVENT);
      break;
    case REQ_SET_BREAKPOINT:
      frag = caml_getword(dbg_in);
      pos = caml_getword(dbg_in);
      set_instruction(pc_from_pos(frag, pos), BREAK);
      break;
    case REQ_RESET_INSTR:
      frag = caml_getword(dbg_in);
      pos = caml_getword(dbg_in);
      restore_instruction(pc_from_pos(frag, pos));
      break;
    case REQ_CHECKPOINT:
#ifndef _WIN32
      i = fork();
      if (i == 0) {
        close_connection();     /* Close parent connection. */
        open_connection();      /* Open new connection with debugger */
      } else {
        caml_putword(dbg_out, i);
        caml_flush(dbg_out);
      }
#else
      caml_fatal_error("REQ_CHECKPOINT command");
#endif
      break;
    case REQ_GO:
      caml_event_count = caml_getword(dbg_in);
      return;
    case REQ_STOP:
      exit(0);
      break;
    case REQ_WAIT:
#ifndef _WIN32
      wait(NULL);
#else
      caml_fatal_error("REQ_WAIT command");
#endif
      break;
    case REQ_INITIAL_FRAME:
      frame = Caml_state->current_stack->sp + 1;
      /* Fall through */
    case REQ_GET_FRAME:
      caml_putword(dbg_out, stack_high - frame);
      if (frame < stack_high &&
          (cf = caml_find_code_fragment_by_pc((char*) Pc(frame))) != NULL) {
        caml_putword(dbg_out, cf->fragnum);
        caml_putword(dbg_out, (char*) Pc(frame) - cf->code_start);
      } else {
        caml_putword(dbg_out, 0);
        caml_putword(dbg_out, 0);
      }
      caml_flush(dbg_out);
      break;
    case REQ_SET_FRAME:
      i = caml_getword(dbg_in);
      frame = stack_high - i;
      break;
    case REQ_UP_FRAME:
      i = caml_getword(dbg_in);
      newframe = frame + Extra_args(frame) + i + 3;
      if (newframe >= stack_high ||
          (cf = caml_find_code_fragment_by_pc((char *) Pc(newframe))) == NULL) {
        caml_putword(dbg_out, -1);
      } else {
        frame = newframe;
        caml_putword(dbg_out, stack_high - frame);
        caml_putword(dbg_out, cf->fragnum);
        caml_putword(dbg_out, (char*) Pc(frame) - cf->code_start);
      }
      caml_flush(dbg_out);
      break;
    case REQ_SET_TRAP_BARRIER:
      i = caml_getword(dbg_in);
      Caml_state->trap_barrier_off = -i;
      break;
    case REQ_GET_LOCAL:
      i = caml_getword(dbg_in);
      putval(dbg_out, Locals(frame)[i]);
      caml_flush(dbg_out);
      break;
    case REQ_GET_ENVIRONMENT:
      i = caml_getword(dbg_in);
      putval(dbg_out, Field(Env(frame), i));
      caml_flush(dbg_out);
      break;
    case REQ_GET_GLOBAL:
      i = caml_getword(dbg_in);
      putval(dbg_out, Field(caml_global_data, i));
      caml_flush(dbg_out);
      break;
    case REQ_GET_ACCU:
      putval(dbg_out, *Caml_state->current_stack->sp);
      caml_flush(dbg_out);
      break;
    case REQ_GET_HEADER:
      val = getval(dbg_in);
      caml_putword(dbg_out, Hd_val(val));
      caml_flush(dbg_out);
      break;
    case REQ_GET_FIELD:
      val = getval(dbg_in);
      i = caml_getword(dbg_in);
      if (Tag_val(val) != Double_array_tag) {
        caml_putch(dbg_out, 0);
        putval(dbg_out, Field(val, i));
      } else {
        double d = Double_flat_field(val, i);
        caml_putch(dbg_out, 1);
        caml_really_putblock(dbg_out, (char *) &d, 8);
      }
      caml_flush(dbg_out);
      break;
    case REQ_MARSHAL_OBJ:
      val = getval(dbg_in);
      safe_output_value(dbg_out, val);
      caml_flush(dbg_out);
      break;
    case REQ_GET_CLOSURE_CODE:
      val = getval(dbg_in);
      cf = caml_find_code_fragment_by_pc((char*) Code_val(val));
      CAMLassert(cf != NULL);
      caml_putword(dbg_out, cf->fragnum);
      caml_putword(dbg_out, (char*) Code_val(val) - cf->code_start);
      caml_flush(dbg_out);
      break;
    case REQ_SET_FORK_MODE:
      caml_debugger_fork_mode = caml_getword(dbg_in);
      break;
    }
  }
}

CAMLexport void caml_debugger_cleanup_fork(void)
{
  /* We could remove all of the event points, but closing the connection
   * means that they'll just be skipped anyway. */
  close_connection();
  caml_debugger_in_use = 0;
}

#endif<|MERGE_RESOLUTION|>--- conflicted
+++ resolved
@@ -137,19 +137,9 @@
   dbg_in = caml_open_descriptor_in(dbg_socket);
   dbg_out = caml_open_descriptor_out(dbg_socket);
   /* The code in this file does not bracket channel I/O operations with
-<<<<<<< HEAD
-     Lock and Unlock, so fail if those are not no-ops. */
-  /* TODO: multicore equivalent needed here:
-    if (caml_channel_mutex_lock != NULL ||
-      caml_channel_mutex_unlock != NULL ||
-      caml_channel_mutex_unlock_exn != NULL)
-    caml_fatal_error("debugger does not support channel locks");
-  */
-=======
      Lock and Unlock, but this is safe because the debugger only works
      with single-threaded programs.  The program being debugged
      will abort when it creates a thread. */
->>>>>>> eccaa452
   if (!caml_debugger_in_use) caml_putword(dbg_out, -1); /* first connection */
 #ifdef _WIN32
   caml_putword(dbg_out, _getpid());
