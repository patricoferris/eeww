--- conflicted
+++ resolved
@@ -25,13 +25,9 @@
 
 
 CAMLextern char * caml_format_exception (value);
-<<<<<<< HEAD
-void caml_fatal_uncaught_exception (value) Noreturn;
-=======
 #ifdef CAML_INTERNALS
 CAMLnoreturn_start void caml_fatal_uncaught_exception (value) CAMLnoreturn_end;
 #endif /* CAML_INTERNALS */
->>>>>>> 1b48b5aa
 
 #ifdef __cplusplus
 }
