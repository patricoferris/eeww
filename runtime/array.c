/**************************************************************************/
/*                                                                        */
/*                                 OCaml                                  */
/*                                                                        */
/*             Xavier Leroy, projet Cristal, INRIA Rocquencourt           */
/*                                                                        */
/*   Copyright 1996 Institut National de Recherche en Informatique et     */
/*     en Automatique.                                                    */
/*                                                                        */
/*   All rights reserved.  This file is distributed under the terms of    */
/*   the GNU Lesser General Public License version 2.1, with the          */
/*   special exception on linking described in the file LICENSE.          */
/*                                                                        */
/**************************************************************************/

#define CAML_INTERNALS

/* Operations on arrays */
#include <string.h>
#include "caml/alloc.h"
#include "caml/fail.h"
#include "caml/memory.h"
#include "caml/misc.h"
#include "caml/mlvalues.h"
#include "caml/signals.h"
/* Why is caml/spacetime.h included conditionnally sometimes and not here ? */
#include "caml/spacetime.h"

static const mlsize_t mlsize_t_max = -1;

/* returns number of elements (either fields or floats) */
/* [ 'a array -> int ] */
CAMLexport mlsize_t caml_array_length(value array)
{
#ifdef FLAT_FLOAT_ARRAY
  if (Tag_val(array) == Double_array_tag)
    return Wosize_val(array) / Double_wosize;
  else
#endif
    return Wosize_val(array);
}

CAMLexport int caml_is_double_array(value array)
{
  return (Tag_val(array) == Double_array_tag);
}

/* Note: the OCaml types on the following primitives will work both with
   and without the -no-flat-float-array configure-time option. If you
   respect them, your C code should work in both configurations.
*/

/* [ 'a array -> int -> 'a ] where 'a != float */
CAMLprim value caml_array_get_addr(value array, value index)
{
  intnat idx = Long_val(index);
  if (idx < 0 || idx >= Wosize_val(array)) caml_array_bound_error();
  return Field(array, idx);
}

/* [ float array -> int -> float ] */
CAMLprim value caml_array_get_float(value array, value index)
{
  intnat idx = Long_val(index);
#ifdef FLAT_FLOAT_ARRAY
  double d;
  value res;

  if (idx < 0 || idx >= Wosize_val(array) / Double_wosize)
    caml_array_bound_error();
  d = Double_flat_field(array, idx);
  Alloc_small(res, Double_wosize, Double_tag, { caml_handle_gc_interrupt(); });
  Store_double_val(res, d);
  return res;
#else
  CAMLassert (Tag_val (array) != Double_array_tag);
  if (idx < 0 || idx >= Wosize_val(array)) caml_array_bound_error();
  return Field(array, idx);
#endif /* FLAT_FLOAT_ARRAY */
}

/* [ 'a array -> int -> 'a ] */
CAMLprim value caml_array_get(value array, value index)
{
#ifdef FLAT_FLOAT_ARRAY
  if (Tag_val(array) == Double_array_tag)
    return caml_array_get_float(array, index);
#else
  CAMLassert (Tag_val(array) != Double_array_tag);
#endif
  return caml_array_get_addr(array, index);
}

/* [ floatarray -> int -> float ] */
CAMLprim value caml_floatarray_get(value array, value index)
{
  intnat idx = Long_val(index);
  double d;
  value res;

  CAMLassert (Tag_val(array) == Double_array_tag);
  if (idx < 0 || idx >= Wosize_val(array) / Double_wosize)
    caml_array_bound_error();
  d = Double_flat_field(array, idx);
  Alloc_small(res, Double_wosize, Double_tag, { caml_handle_gc_interrupt(); });
  Store_double_val(res, d);
  return res;
}

/* [ 'a array -> int -> 'a -> unit ] where 'a != float */
CAMLprim value caml_array_set_addr(value array, value index, value newval)
{
  intnat idx = Long_val(index);
  if (idx < 0 || idx >= Wosize_val(array)) caml_array_bound_error();
  caml_modify_field(array, idx, newval);
  return Val_unit;
}

/* [ float array -> int -> float -> unit ] */
CAMLprim value caml_array_set_float(value array, value index, value newval)
{
  intnat idx = Long_val(index);
#ifdef FLAT_FLOAT_ARRAY
  double d = Double_val (newval);
  if (idx < 0 || idx >= Wosize_val(array) / Double_wosize)
    caml_array_bound_error();
  Store_double_flat_field(array, idx, d);
#else
  CAMLassert (Tag_val (array) != Double_array_tag);
  if (idx < 0 || idx >= Wosize_val(array)) caml_array_bound_error();
  Modify(&Field(array, idx), newval);
#endif
  return Val_unit;
}

/* [ 'a array -> int -> 'a -> unit ] */
CAMLprim value caml_array_set(value array, value index, value newval)
{
#ifdef FLAT_FLOAT_ARRAY
  if (Tag_val(array) == Double_array_tag)
    return caml_array_set_float(array, index, newval);
#else
  CAMLassert (Tag_val(array) != Double_array_tag);
#endif
  return caml_array_set_addr(array, index, newval);
}

/* [ floatarray -> int -> float -> unit ] */
CAMLprim value caml_floatarray_set(value array, value index, value newval)
{
  intnat idx = Long_val(index);
  double d = Double_val (newval);
  CAMLassert (Tag_val(array) == Double_array_tag);
  if (idx < 0 || idx >= Wosize_val(array) / Double_wosize)
    caml_array_bound_error();
  Store_double_flat_field(array, idx, d);
  return Val_unit;
}

/* [ float array -> int -> float ] */
CAMLprim value caml_array_unsafe_get_float(value array, value index)
{
  intnat idx = Long_val (index);
#ifdef FLAT_FLOAT_ARRAY
  double d;
  value res;

  d = Double_flat_field(array, idx);
  Alloc_small(res, Double_wosize, Double_tag, { caml_handle_gc_interrupt(); });
  Store_double_val(res, d);
  return res;
#else /* FLAT_FLOAT_ARRAY */
  CAMLassert (Tag_val(array) != Double_array_tag);
  return Field(array, idx);
#endif /* FLAT_FLOAT_ARRAY */
}

/* [ 'a array -> int -> 'a ] */
CAMLprim value caml_array_unsafe_get(value array, value index)
{
#ifdef FLAT_FLOAT_ARRAY
  if (Tag_val(array) == Double_array_tag)
    return caml_array_unsafe_get_float(array, index);
#else
  CAMLassert (Tag_val(array) != Double_array_tag);
#endif
  return Field(array, Long_val(index));
}

/* [ floatarray -> int -> float ] */
CAMLprim value caml_floatarray_unsafe_get(value array, value index)
{
  intnat idx = Long_val(index);
  double d;
  value res;

  CAMLassert (Tag_val(array) == Double_array_tag);
  d = Double_flat_field(array, idx);
  Alloc_small(res, Double_wosize, Double_tag, { caml_handle_gc_interrupt(); });
  Store_double_val(res, d);
  return res;
}

/* [ 'a array -> int -> 'a -> unit ] where 'a != float */
CAMLprim value caml_array_unsafe_set_addr(value array, value index,value newval)
{
  intnat idx = Long_val(index);
  caml_modify_field(array, idx, newval);
  return Val_unit;
}

/* [ float array -> int -> float -> unit ] */
CAMLprim value caml_array_unsafe_set_float(value array,value index,value newval)
{
  intnat idx = Long_val(index);
#ifdef FLAT_FLOAT_ARRAY
  double d = Double_val (newval);
  Store_double_flat_field(array, idx, d);
#else
  Modify(&Field(array, idx), newval);
#endif
  return Val_unit;
}

/* [ 'a array -> int -> 'a -> unit ] */
CAMLprim value caml_array_unsafe_set(value array, value index, value newval)
{
#ifdef FLAT_FLOAT_ARRAY
  if (Tag_val(array) == Double_array_tag)
    return caml_array_unsafe_set_float(array, index, newval);
#else
  CAMLassert (Tag_val(array) != Double_array_tag);
#endif
  return caml_array_unsafe_set_addr(array, index, newval);
}

/* [ floatarray -> int -> float -> unit ] */
CAMLprim value caml_floatarray_unsafe_set(value array, value index,value newval)
{
  intnat idx = Long_val(index);
  double d = Double_val (newval);
  Store_double_flat_field(array, idx, d);
  return Val_unit;
}

/* [len] is a [value] representing number of floats. */
/* [ int -> floatarray ] */
CAMLprim value caml_floatarray_create(value len)
{
  mlsize_t wosize = Long_val(len) * Double_wosize;
  value result;
  if (wosize <= Max_young_wosize){
    if (wosize == 0)
      return Atom(0);
    else
      Alloc_small (result, wosize, Double_array_tag, { caml_handle_gc_interrupt(); });
  }else if (wosize > Max_wosize)
    caml_invalid_argument("Float.Array.create");
  else {
    result = caml_alloc_shr (wosize, Double_array_tag);
    result = caml_check_urgent_gc (result);
  }
  return result;
}

/* [len] is a [value] representing number of words or floats */
/* Spacetime profiling assumes that this function is only called from OCaml. */
CAMLprim value caml_make_vect(value len, value init)
{
  CAMLparam2 (len, init);
  CAMLlocal1 (res);
  mlsize_t size, i;

  size = Long_val(len);
  if (size == 0) {
    res = Atom(0);
#ifdef FLAT_FLOAT_ARRAY
  } else if (Is_block(init)
             && Tag_val(init) == Double_tag) {
    mlsize_t wsize;
    double d;
    d = Double_val(init);
    wsize = size * Double_wosize;
    if (wsize > Max_wosize) caml_invalid_argument("Array.make");
    res = caml_alloc(wsize, Double_array_tag);
    for (i = 0; i < size; i++) {
      Store_double_flat_field(res, i, d);
    }
#endif
  } else {
    if (size <= Max_young_wosize) {
      res = caml_alloc_small(size, 0);
      for (i = 0; i < size; i++) Field(res, i) = init;
    }
    else if (size > Max_wosize) caml_invalid_argument("Array.make");
    else {
<<<<<<< HEAD
      /* make sure init is not young, to avoid creating
       very many ref table entries */
      if (Is_block(init) && Is_minor(init))
        caml_minor_collection();
      /* TODO: Spacetime */
      res = caml_alloc(size, 0);
      for (i = 0; i < size; i++) caml_initialize_field(res, i, init);
=======
      if (Is_block(init) && Is_young(init)) {
        /* We don't want to create so many major-to-minor references,
           so [init] is moved to the major heap by doing a minor GC. */
        CAML_INSTR_INT ("force_minor/make_vect@", 1);
        caml_request_minor_gc ();
        caml_gc_dispatch ();
      }
      CAMLassert(!(Is_block(init) && Is_young(init)));
      res = caml_alloc_shr(size, 0);
      /* We now know that [init] is not in the minor heap, so there is
         no need to call [caml_initialize]. */
      for (i = 0; i < size; i++) Field(res, i) = init;
      res = caml_check_urgent_gc (res);
>>>>>>> 0d9a9736
    }
  }
  CAMLreturn (res);
}

/* [len] is a [value] representing number of floats */
/* [ int -> float array ] */
CAMLprim value caml_make_float_vect(value len)
{
#ifdef FLAT_FLOAT_ARRAY
  return caml_floatarray_create (len);
#else
  static value uninitialized_float = Val_unit;
  if (uninitialized_float == Val_unit){
    uninitialized_float = caml_alloc_shr (Double_wosize, Double_tag);
    caml_register_generational_global_root (&uninitialized_float);
  }
  return caml_make_vect (len, uninitialized_float);
#endif
}

/* This primitive is used internally by the compiler to compile
   explicit array expressions.
   For float arrays when FLAT_FLOAT_ARRAY is true, it takes an array of
   boxed floats and returns the corresponding flat-allocated [float array].
   In all other cases, it just returns its argument unchanged.
*/
CAMLprim value caml_make_array(value init)
{
#ifdef FLAT_FLOAT_ARRAY
  CAMLparam1 (init);
  mlsize_t wsize, size, i;
  CAMLlocal3 (v, res, x);

  size = Wosize_val(init);
  if (size == 0) {
    CAMLreturn (init);
  } else {
    caml_read_field(init, 0, &v);
    if (Is_long(v)
        || Tag_val(v) != Double_tag) {
      CAMLreturn (init);
    } else {
      wsize = size * Double_wosize;
      res = caml_alloc(wsize, Double_array_tag);
      for (i = 0; i < size; i++) {
        caml_read_field(init, i, &x);
        Store_double_flat_field(res, i, Double_val(x));
      }
      CAMLreturn (res);
    }
  }
#else
  return init;
#endif
}

/* Blitting */

CAMLprim value caml_array_blit(value a1, value ofs1, value a2, value ofs2,
                               value n)
{
#ifdef FLAT_FLOAT_ARRAY
  if (Tag_val(a2) == Double_array_tag) {
    /* Arrays of floats.  The values being copied are floats, not
       pointer, so we can do a direct copy.  memmove takes care of
       potential overlap between the copied areas. */
    memmove((double *)a2 + Long_val(ofs2),
            (double *)a1 + Long_val(ofs1),
            Long_val(n) * sizeof(double));
    return Val_unit;
  } else {
#endif
    CAMLassert (Tag_val(a2) != Double_array_tag);
    caml_blit_fields(a1, Long_val(ofs1), a2, Long_val(ofs2), Long_val(n));
    /* Many caml_modify_field in a row can create a lot of old-to-young refs.
        Give the minor GC a chance to run if it needs to. */
    caml_check_urgent_gc(Val_unit);
    return Val_unit;
#ifdef FLAT_FLOAT_ARRAY
  }
#endif
}

/* A generic function for extraction and concatenation of sub-arrays */

static value caml_array_gather(intnat num_arrays,
                               value arrays[/*num_arrays*/],
                               intnat offsets[/*num_arrays*/],
                               intnat lengths[/*num_arrays*/])
{
  CAMLparamN(arrays, num_arrays);
  value res;                    /* no need to register it as a root */
#ifdef FLAT_FLOAT_ARRAY
  int isfloat = 0;
  mlsize_t wsize;
#endif
  mlsize_t i, size, pos;

  /* Determine total size and whether result array is an array of floats */
  size = 0;
  for (i = 0; i < num_arrays; i++) {
    if (mlsize_t_max - lengths[i] < size) caml_invalid_argument("Array.concat");
    size += lengths[i];
#ifdef FLAT_FLOAT_ARRAY
    if (Tag_val(arrays[i]) == Double_array_tag) isfloat = 1;
#endif
  }
  if (size == 0) {
    /* If total size = 0, just return empty array */
    res = Atom(0);
  }
#ifdef FLAT_FLOAT_ARRAY
  else if (isfloat) {
    /* This is an array of floats.  We can use memcpy directly. */
    if (size > Max_wosize/Double_wosize) caml_invalid_argument("Array.concat");
    wsize = size * Double_wosize;
    res = caml_alloc(wsize, Double_array_tag);
    for (i = 0, pos = 0; i < num_arrays; i++) {
      memcpy((double *)res + pos,
             (double *)arrays[i] + offsets[i],
             lengths[i] * sizeof(double));
      pos += lengths[i];
    }
    CAMLassert(pos == size);
  }
#endif
  else if (size > Max_wosize) {
    /* Array of values, too big. */
    caml_invalid_argument("Array.concat");
  }
  else {
    /* Array of values, small enough to fit in young generation.
       We can use memcpy directly. */
    res = caml_alloc_small(size, 0);
    for (i = 0, pos = 0; i < num_arrays; i++) {
      caml_blit_fields(arrays[i], offsets[i], res, pos, lengths[i]);
      pos += lengths[i];
    }
    CAMLassert(pos == size);
  }
  CAMLreturn (res);
}

CAMLprim value caml_array_sub(value a, value ofs, value len)
{
  value arrays[1] = { a };
  intnat offsets[1] = { Long_val(ofs) };
  intnat lengths[1] = { Long_val(len) };
  return caml_array_gather(1, arrays, offsets, lengths);
}

CAMLprim value caml_array_append(value a1, value a2)
{
  value arrays[2] = { a1, a2 };
  intnat offsets[2] = { 0, 0 };
  intnat lengths[2] = { caml_array_length(a1), caml_array_length(a2) };
  return caml_array_gather(2, arrays, offsets, lengths);
}

CAMLprim value caml_array_concat(value al)
{
#define STATIC_SIZE 16
  value static_arrays[STATIC_SIZE], * arrays;
  intnat static_offsets[STATIC_SIZE], * offsets;
  intnat static_lengths[STATIC_SIZE], * lengths;
  intnat n, i;
  value l, res;

  /* Length of list = number of arrays */
  for (n = 0, l = al; l != Val_int(0); l = Field_imm(l, 1)) n++;
  /* Allocate extra storage if too many arrays */
  if (n <= STATIC_SIZE) {
    arrays = static_arrays;
    offsets = static_offsets;
    lengths = static_lengths;
  } else {
    arrays = caml_stat_alloc(n * sizeof(value));
    offsets = caml_stat_alloc_noexc(n * sizeof(intnat));
    if (offsets == NULL) {
      caml_stat_free(arrays);
      caml_raise_out_of_memory();
    }
    lengths = caml_stat_alloc_noexc(n * sizeof(value));
    if (lengths == NULL) {
      caml_stat_free(offsets);
      caml_stat_free(arrays);
      caml_raise_out_of_memory();
    }
  }
  /* Build the parameters to caml_array_gather */
  for (i = 0, l = al; l != Val_int(0); l = Field_imm(l, 1), i++) {
    arrays[i] = Field_imm(l, 0);
    offsets[i] = 0;
    lengths[i] = caml_array_length(Field_imm(l, 0));
  }
  /* Do the concatenation */
  res = caml_array_gather(n, arrays, offsets, lengths);
  /* Free the extra storage if needed */
  if (n > STATIC_SIZE) {
    caml_stat_free(arrays);
    caml_stat_free(offsets);
    caml_stat_free(lengths);
  }
  return res;
}<|MERGE_RESOLUTION|>--- conflicted
+++ resolved
@@ -294,29 +294,16 @@
     }
     else if (size > Max_wosize) caml_invalid_argument("Array.make");
     else {
-<<<<<<< HEAD
       /* make sure init is not young, to avoid creating
        very many ref table entries */
       if (Is_block(init) && Is_minor(init))
         caml_minor_collection();
-      /* TODO: Spacetime */
+
+      CAMLassert(!(Is_block(init) && Is_minor(init)));
       res = caml_alloc(size, 0);
-      for (i = 0; i < size; i++) caml_initialize_field(res, i, init);
-=======
-      if (Is_block(init) && Is_young(init)) {
-        /* We don't want to create so many major-to-minor references,
-           so [init] is moved to the major heap by doing a minor GC. */
-        CAML_INSTR_INT ("force_minor/make_vect@", 1);
-        caml_request_minor_gc ();
-        caml_gc_dispatch ();
-      }
-      CAMLassert(!(Is_block(init) && Is_young(init)));
-      res = caml_alloc_shr(size, 0);
       /* We now know that [init] is not in the minor heap, so there is
          no need to call [caml_initialize]. */
       for (i = 0; i < size; i++) Field(res, i) = init;
-      res = caml_check_urgent_gc (res);
->>>>>>> 0d9a9736
     }
   }
   CAMLreturn (res);
