type 'a task = unit -> 'a

type 'a promise = ('a, exn) result option Atomic.t

exception TasksActive

type task_msg =
  Task : 'a task * 'a promise -> task_msg
| Quit : task_msg

type pool =
  {domains : unit Domain.t array;
   task_chan : task_msg Multi_channel.t}

let do_task f p =
  try
    let res = f () in
    Atomic.set p (Some (Ok res))
  with e ->
    Atomic.set p (Some (Error e));
    match e with
    | TasksActive -> raise e
    | _ -> ()

<<<<<<< HEAD
let setup_pool ~num_additional_domains =
  let task_chan = Chan.make_unbounded () in
=======
let setup_pool ~num_domains =
  let task_chan = Multi_channel.make (num_domains+1) in
>>>>>>> 93a54220
  let rec worker () =
    match Multi_channel.recv task_chan with
    | Quit -> Multi_channel.clear_local_state ();
    | Task (t, p) ->
        do_task t p;
        worker ()
  in
  let domains = Array.init num_additional_domains (fun _ -> Domain.spawn worker) in
  {domains; task_chan}

let async pool task =
  let p = Atomic.make None in
  Multi_channel.send pool.task_chan (Task(task,p));
  p

let rec await pool promise =
  match Atomic.get promise with
  | None ->
      begin
        try
          match Multi_channel.recv_poll pool.task_chan with
          | Task (t, p) -> do_task t p
          | Quit -> raise TasksActive
        with
        | Exit -> Domain.Sync.cpu_relax ()
      end;
      await pool promise
  | Some (Ok v) -> v
  | Some (Error e) -> raise e

let teardown_pool pool =
  for _i=1 to Array.length pool.domains do
    Multi_channel.send pool.task_chan Quit
  done;
  Multi_channel.clear_local_state ();
  Array.iter Domain.join pool.domains

let parallel_for_reduce ?(chunk_size=0) ~start ~finish ~body pool reduce_fun init =
  let chunk_size = if chunk_size > 0 then chunk_size
      else begin
        let n_domains = (Array.length pool.domains) + 1 in
        let n_tasks = finish - start + 1 in
        if n_domains = 1 then n_tasks
        else max 1 (n_tasks/(8*n_domains))
      end
  in
  let rec work s e =
    if e - s < chunk_size then
      let rec loop i acc =
        if i > e then acc
        else loop (i+1) (reduce_fun acc (body i))
      in
      loop s init
    else begin
      let d = s + ((e - s) / 2) in
      let p = async pool (fun _ -> work s d) in
      let right = work (d+1) e in
      let left = await pool p in
      reduce_fun left right
    end
  in
  work start finish

let parallel_for ?(chunk_size=0) ~start ~finish ~body pool =
  let chunk_size = if chunk_size > 0 then chunk_size
      else begin
        let n_domains = (Array.length pool.domains) + 1 in
        let n_tasks = finish - start + 1 in
        if n_domains = 1 then n_tasks
        else max 1 (n_tasks/(8*n_domains))
      end
  in
  let rec work pool fn s e =
    if e - s < chunk_size then
      for i = s to e do fn i done
    else begin
      let d = s + ((e - s) / 2) in
      let left = async pool (fun _ -> work pool fn s d) in
      work pool fn (d+1) e;
      await pool left
    end
  in
  work pool body start finish

let parallel_scan pool op elements =

  let scan_part op elements prefix_sum start finish =
    assert (Array.length elements > (finish - start));
    for i = (start + 1) to finish do
      prefix_sum.(i) <- op prefix_sum.(i - 1) elements.(i)
    done
  in
  let add_offset op prefix_sum offset start finish =
    assert (Array.length prefix_sum > (finish - start));
    for i = start to finish do
      prefix_sum.(i) <- op offset prefix_sum.(i)
    done
  in
  let n = Array.length elements in
  let p = (Array.length pool.domains) + 1 in
  let prefix_s = Array.copy elements in

  parallel_for pool ~chunk_size:1 ~start:0 ~finish:(p - 1)
  ~body:(fun i ->
    let s = (i * n) / (p ) in
    let e = (i + 1) * n / (p ) - 1 in
    scan_part op elements prefix_s s e);

  if (p > 2) then begin
  let x = ref prefix_s.(n/p - 1) in
  for i = 2 to p do
      let ind = i * n / p - 1 in
      x := op prefix_s.(ind) !x;
      prefix_s.(ind) <- !x
  done
  end;

  parallel_for pool ~chunk_size:1 ~start:1 ~finish:(p - 1)
  ~body:( fun i ->
    let s = i * n / (p) in
    let e = (i + 1) * n / (p) - 2 in
    let offset = prefix_s.(s - 1) in
      add_offset op prefix_s offset s e
    );

  prefix_s<|MERGE_RESOLUTION|>--- conflicted
+++ resolved
@@ -22,13 +22,8 @@
     | TasksActive -> raise e
     | _ -> ()
 
-<<<<<<< HEAD
 let setup_pool ~num_additional_domains =
-  let task_chan = Chan.make_unbounded () in
-=======
-let setup_pool ~num_domains =
-  let task_chan = Multi_channel.make (num_domains+1) in
->>>>>>> 93a54220
+  let task_chan = Multi_channel.make (num_additional_domains+1) in
   let rec worker () =
     match Multi_channel.recv task_chan with
     | Quit -> Multi_channel.clear_local_state ();
