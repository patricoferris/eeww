--- conflicted
+++ resolved
@@ -15,20 +15,22 @@
  * OR IN CONNECTION WITH THE USE OR PERFORMANCE OF THIS SOFTWARE.
  *)
 
-<<<<<<< HEAD
 open Name
 open Uri_IP
 open Wire
 
-type rr_type = [
-| `A | `NS | `MD | `MF | `CNAME | `SOA | `MB | `MG | `MR | `NULL 
-| `WKS | `PTR | `HINFO | `MINFO | `MX | `TXT | `RP | `AFSDB | `X25 
-| `ISDN | `RT | `NSAP | `NSAP_PTR | `SIG | `KEY | `PX | `GPOS | `AAAA 
-| `LOC | `NXT | `EID | `NIMLOC | `SRV | `ATMA | `NAPTR | `KM | `CERT 
-| `A6 | `DNAME | `SINK | `OPT | `APL | `DS | `SSHFP | `IPSECKEY 
-| `RRSIG | `NSEC | `DNSKEY | `SPF | `UINFO | `UID | `GID | `UNSPEC
-| `Unknown of int * bytes
-]
+type dnssec_alg
+val byte_to_dnssec_alg : byte -> dnssec_alg
+val dnssec_alg_to_byte : dnssec_alg -> byte
+val dnssec_alg_to_string : dnssec_alg -> string
+
+type rr_type = [ 
+|`A | `A6 | `AAAA | `AFSDB | `APL | `ATMA | `CERT | `CNAME | `DNAME | `DNSKEY
+| `DS | `EID | `GID | `GPOS | `HINFO | `IPSECKEY | `ISDN | `KEY | `KM | `LOC
+| `MB | `MD | `MF | `MG | `MINFO | `MR | `MX | `NAPTR | `NIMLOC | `NS | `NSAP
+| `NSAP_PTR | `NSEC | `NULL | `NXT | `OPT | `PTR | `PX | `RP | `RRSIG | `RT 
+| `SIG | `SINK | `SOA | `SPF | `SRV | `SSHFP | `TXT | `UID | `UINFO | `UNSPEC 
+| `Unknown of int * bytes | `WKS | `X25 ]
 val int_to_rr_type : int -> rr_type
 val rr_type_to_int : rr_type -> int
 val rr_type_to_string : rr_type -> string
@@ -38,6 +40,7 @@
 | `AAAA of bytes
 | `AFSDB of int16 * domain_name
 | `CNAME of domain_name
+| `DNSKEY of int * dnssec_alg * string 
 | `HINFO of string * string
 | `ISDN of string * string option
 | `MB of domain_name
@@ -63,90 +66,6 @@
 val rdata_to_string : rr_rdata -> string
 val parse_rdata : 
   (int, label) Hashtbl.t -> int -> rr_type -> Bitstring.t-> rr_rdata
-=======
-exception Unparsable of string * Bitstring.bitstring
-
-type domain_name = string list
-
-type int16 = int
-type ipv4 = int32
-val ipv4_to_string : int32 -> string
-
-type byte = char
-val byte : int -> byte
-val int_of_byte : char -> int
-val int32_of_byte : char -> int32
-val int32_of_int : int -> int32
-
-type bytes = string
-val bytes_to_hex_string : char array -> string array
-val bytes_of_bitstring : Bitstring.bitstring -> string
-
-(* TODO move to ocaml-uri *)
-val ipv4_addr_of_bytes : bytes -> int32
-
-type label
-
-type dnssec_alg = 
-    | RSAMD5 
-    | DH
-    | DSA
-    | ECC
-    | RSASHA1
-    | RSASHA256
-    | RSASHA512
-    | UNK
-val dnssec_alg_of_char : int -> dnssec_alg
-val char_of_dnssec_alg : dnssec_alg -> int
-
-(*
-type label = L of string * int | P of int * int | Z of int
-val parse_charstr : string * int * int -> string * (string * int * int)
-val parse_label : int -> Bitstring.bitstring -> label * (string * int * int)
-val parse_name : (int, label) Hashtbl.t -> int -> Bitstring.bitstring -> string list * Bitstring.bitstring
-*)
-type rr_type =
-    [ `A | `A6 | `AAAA | `AFSDB | `APL | `ATMA | `CERT | `CNAME | `DNAME | `DNSKEY
-    | `DS | `EID | `GID | `GPOS | `HINFO | `IPSECKEY | `ISDN | `KEY | `KM | `LOC
-    | `MB | `MD | `MF | `MG | `MINFO | `MR | `MX | `NAPTR | `NIMLOC | `NS | `NSAP
-    | `NSAP_PTR | `NSEC | `NULL | `NXT | `OPT | `PTR | `PX | `RP | `RRSIG | `RT | `SIG
-    | `SINK | `SOA | `SPF | `SRV | `SSHFP | `TXT | `UID | `UINFO | `UNSPEC 
-    | `Unknown of int * bytes | `WKS | `X25 ]
-val int_of_rr_type : rr_type -> int
-val rr_type_of_int : int -> rr_type
-val rr_type_of_string : string -> rr_type
-val string_of_rr_type : rr_type -> string
-
-type rr_rdata =
-    [ `A of int32
-    | `AAAA of bytes
-    | `AFSDB of int16 * domain_name
-    | `CNAME of domain_name
-    | `HINFO of string * string
-    | `ISDN of string
-    | `MB of domain_name
-    | `MD of domain_name
-    | `MF of domain_name
-    | `MG of domain_name
-    | `MINFO of domain_name * domain_name
-    | `MR of domain_name
-    | `MX of int16 * domain_name
-    | `NS of domain_name
-    | `PTR of domain_name
-    | `RP of domain_name * domain_name
-    | `RT of int16 * domain_name
-    | `SOA of domain_name * domain_name * int32 * int32 * int32 * int32 * int32
-    | `SRV of int16 * int16 * int16 * domain_name
-    | `TXT of string list
-    | `DNSKEY of int * dnssec_alg * string 
-    | `UNKNOWN of int * bytes
-    | `UNSPEC of bytes
-    | `WKS of int32 * byte * string
-    | `X25 of string ]
-val string_of_rdata : [> `A of int32 | `NS of string list |`DNSKEY of int *
-    dnssec_alg * string ] -> string
-val parse_rdata : (int, label) Hashtbl.t -> int -> rr_type -> Bitstring.bitstring -> rr_rdata
->>>>>>> 3fc0472b
 
 type rr_class = [ `CH | `CS | `HS | `IN ]
 val int_to_rr_class : int -> rr_class
@@ -159,7 +78,7 @@
   rr_ttl   : int32;
   rr_rdata : rr_rdata;
 }
-<<<<<<< HEAD
+
 val rr_to_string : rr -> string
 val parse_rr :
   (int, label) Hashtbl.t -> int -> Bitstring.t -> rr * Bitstring.t
@@ -179,29 +98,6 @@
   q_type  : q_type;
   q_class : q_class;
 }
-=======
-val rr_to_string : rsrc_record -> string
-val parse_rr : (int, label) Hashtbl.t -> int -> Bitstring.bitstring -> rsrc_record * (string * int * int)
-
-type q_type = [ `A | `A6 | `AAAA | `AFSDB | `ANY | `APL | `ATMA | `AXFR | `CERT | `CNAME
-    | `DLV | `DNAME | `DNSKEY | `DS | `EID | `GID | `GPOS | `HINFO | `IPSECKEY
-    | `ISDN | `KEY | `KM | `LOC | `MAILA | `MAILB | `MB | `MD | `MF | `MG
-    | `MINFO | `MR | `MX | `NAPTR | `NIMLOC | `NS | `NSAP | `NSAP_PTR | `NSEC
-    | `NULL | `NXT | `OPT | `PTR | `PX | `RP | `RRSIG | `RT | `SIG | `SINK | `SOA
-    | `SPF | `SRV | `SSHFP | `TA | `TXT | `UID | `UINFO | `UNSPEC
-    | `Unknown of int * bytes | `WKS | `X25 ]
-
-val int_of_q_type : q_type -> int
-val q_type_of_int : int -> q_type
-val string_of_q_type : q_type -> string
-val q_type_of_string : string -> q_type
-type q_class = [ `ANY | `CH | `CS | `HS | `IN | `NONE ]
-val int_of_q_class : q_class -> int
-val q_class_of_int : int -> q_class
-val string_of_q_class : q_class -> string
-
-type question = { q_name : domain_name; q_type : q_type; q_class : q_class; }
->>>>>>> 3fc0472b
 val question_to_string : question -> string
 val parse_question :
   (int, label) Hashtbl.t -> int -> Bitstring.t -> question * Bitstring.t
