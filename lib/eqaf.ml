--- conflicted
+++ resolved
@@ -51,39 +51,6 @@
 
      // [unsafe_get_int16 a i] and [unsafe_get_int6 b i]
 
-<<<<<<< HEAD
-  String.length a = String.length b && !res0 = 0l && !res1 = 0
-
-let compare_be a b =
-  let res = ref 0 in
-
-  if String.length a <> String.length b
-  then invalid_arg "lengths mismatch" ;
-
-  for i = String.length a - 1 downto 0 do
-    let x_a = int a i in
-    let x_b = int b i in
-
-    match (compare : int -> int -> int) x_a x_b with
-    | 0 -> ()
-    | x -> if !res = 0 then res := x
-  done ; !res
-
-let compare_le a b =
-  let res = ref 0 in
-
-  if String.length a <> String.length b
-  then invalid_arg "length mismatch" ;
-
-  for i = 0 to String.length a - 1 do
-    let x_a = int a i in
-    let x_b = int b i in
-
-    match (compare : int -> int -> int) x_a x_b with
-    | 0 -> ()
-    | x -> if !res = 0 then res := x
-  done ; !res
-=======
         xorq    %r9, %r8
         orq     $1, %r8
         orq     %r8, %rdx
@@ -144,4 +111,33 @@
   if (al lxor ln) lor (bl lxor ln) <> 0
   then false
   else equal ~ln a b
->>>>>>> b184c95f
+
+let compare_be a b =
+  let res = ref 0 in
+
+  if String.length a <> String.length b
+  then invalid_arg "lengths mismatch" ;
+
+  for i = String.length a - 1 downto 0 do
+    let x_a = int a i in
+    let x_b = int b i in
+
+    match (compare : int -> int -> int) x_a x_b with
+    | 0 -> ()
+    | x -> if !res = 0 then res := x
+  done ; !res
+
+let compare_le a b =
+  let res = ref 0 in
+
+  if String.length a <> String.length b
+  then invalid_arg "length mismatch" ;
+
+  for i = 0 to String.length a - 1 do
+    let x_a = int a i in
+    let x_b = int b i in
+
+    match (compare : int -> int -> int) x_a x_b with
+    | 0 -> ()
+    | x -> if !res = 0 then res := x
+  done ; !res
